///////////////////////////////////////////
// testbench-imperas.sv
//
// Written: David_Harris@hmc.edu 9 January 2021
// Modified: 
//
// Purpose: Wally Testbench and helper modules
//          Applies test programs from the Imperas suite
// 
// A component of the Wally configurable RISC-V project.
// 
// Copyright (C) 2021 Harvey Mudd College & Oklahoma State University
//
// Permission is hereby granted, free of charge, to any person obtaining a copy of this software and associated documentation
// files (the "Software"), to deal in the Software without restriction, including without limitation the rights to use, copy, 
// modify, merge, publish, distribute, sublicense, and/or sell copies of the Software, and to permit persons to whom the Software 
// is furnished to do so, subject to the following conditions:
//
// The above copyright notice and this permission notice shall be included in all copies or substantial portions of the Software.
//
// THE SOFTWARE IS PROVIDED "AS IS", WITHOUT WARRANTY OF ANY KIND, EXPRESS OR IMPLIED, INCLUDING BUT NOT LIMITED TO THE WARRANTIES 
// OF MERCHANTABILITY, FITNESS FOR A PARTICULAR PURPOSE AND NONINFRINGEMENT. IN NO EVENT SHALL THE AUTHORS OR COPYRIGHT HOLDERS 
// BE LIABLE FOR ANY CLAIM, DAMAGES OR OTHER LIABILITY, WHETHER IN AN ACTION OF CONTRACT, TORT OR OTHERWISE, ARISING FROM, OUT 
// OF OR IN CONNECTION WITH THE SOFTWARE OR THE USE OR OTHER DEALINGS IN THE SOFTWARE.
///////////////////////////////////////////

`include "wally-config.vh"

module testbench();
  parameter DEBUG = 0;
  parameter TESTSBP = 0;
  
  logic        clk;
  logic        reset;

  int test, i, errors, totalerrors;
  logic [31:0] sig32[0:10000];
  logic [`XLEN-1:0] signature[0:10000];
  logic [`XLEN-1:0] testadr;
  string InstrFName, InstrDName, InstrEName, InstrMName, InstrWName;
  logic [31:0] InstrW;
  logic [`XLEN-1:0] meminit;
  string tests64a[] = '{
                    "rv64a/WALLY-AMO", "2110",
                    "rv64a/WALLY-LRSC", "2110"
  };
  string tests64m[] = '{
                    "rv64m/I-MUL-01", "3000",
                    "rv64m/I-MULH-01", "3000",
                    "rv64m/I-MULHSU-01", "3000",
                    "rv64m/I-MULHU-01", "3000",
                    "rv64m/I-MULW-01", "3000"
//                    "rv64m/I-DIV-01", "3000",
//                    "rv64m/I-DIVU-01", "3000",
 //                   "rv64m/I-DIVUW-01", "3000",
 //                   "rv64m/I-DIVW-01", "3000",
//                    "rv64m/I-REM-01", "3000",
//                    "rv64m/I-REMU-01", "3000",
//                    "rv64m/I-REMUW-01", "3000",
//                    "rv64m/I-REMW-01", "3000"
  };
  string tests64ic[] = '{
                     "rv64ic/I-C-ADD-01", "3000",
                     "rv64ic/I-C-ADDI-01", "3000",
                     "rv64ic/I-C-ADDIW-01", "3000",
                     "rv64ic/I-C-ADDW-01", "3000",
                     "rv64ic/I-C-AND-01", "3000",
                     "rv64ic/I-C-ANDI-01", "3000",
                     "rv64ic/I-C-BEQZ-01", "3000",
                     "rv64ic/I-C-BNEZ-01", "3000",
                     "rv64ic/I-C-EBREAK-01", "2000",
                     "rv64ic/I-C-J-01", "3000",
                     "rv64ic/I-C-JALR-01", "4000",
                     "rv64ic/I-C-JR-01", "4000",
                     "rv64ic/I-C-LD-01", "3420",
                     "rv64ic/I-C-LDSP-01", "3420",
                     "rv64ic/I-C-LI-01", "3000",
                     "rv64ic/I-C-LUI-01", "2000",
                     "rv64ic/I-C-LW-01", "3110",
                     "rv64ic/I-C-LWSP-01", "3110",
                     "rv64ic/I-C-MV-01", "3000",
                     "rv64ic/I-C-NOP-01", "2000",
                     "rv64ic/I-C-OR-01", "3000",
                     "rv64ic/I-C-SD-01", "3000",
                     "rv64ic/I-C-SDSP-01", "3000",
                     "rv64ic/I-C-SLLI-01", "3000",
                     "rv64ic/I-C-SRAI-01", "3000",
                     "rv64ic/I-C-SRLI-01", "3000",
                     "rv64ic/I-C-SUB-01", "3000",
                     "rv64ic/I-C-SUBW-01", "3000",
                     "rv64ic/I-C-SW-01", "3000",
                     "rv64ic/I-C-SWSP-01", "3000",
                     "rv64ic/I-C-XOR-01", "3000"
  };
string tests64iNOc[] = {
                     "rv64i/I-MISALIGN_JMP-01","2000"
  };
 string tests64i[] = '{                 
                     "rv64i/I-ADD-01", "3000",
                     "rv64i/I-ADDI-01", "3000",
                     "rv64i/I-ADDIW-01", "3000",
                     "rv64i/I-ADDW-01", "3000",
                     "rv64i/I-AND-01", "3000",
                     "rv64i/I-ANDI-01", "3000",
                     "rv64i/I-AUIPC-01", "3000",
                     "rv64i/I-BEQ-01", "4000",
                     "rv64i/I-BGE-01", "4000",
                     "rv64i/I-BGEU-01", "4000",
                     "rv64i/I-BLT-01", "4000",
                     "rv64i/I-BLTU-01", "4000",
                     "rv64i/I-BNE-01", "4000",
                     "rv64i/I-DELAY_SLOTS-01", "2000",
                     "rv64i/I-EBREAK-01", "2000",
                     "rv64i/I-ECALL-01", "2000",
                     "rv64i/I-ENDIANESS-01", "2010",
                     "rv64i/I-IO-01", "2050",
                     "rv64i/I-JAL-01", "3000",
                     "rv64i/I-JALR-01", "4000",
                     "rv64i/I-LB-01", "4020",
                     "rv64i/I-LBU-01", "4020",
                     "rv64i/I-LD-01", "4420",
                     "rv64i/I-LH-01", "4050",
                     "rv64i/I-LHU-01", "4050",
                     "rv64i/I-LUI-01", "2000",
                     "rv64i/I-LW-01", "4110",
                     "rv64i/I-LWU-01", "4110", 
                     "rv64i/I-MISALIGN_LDST-01", "2010",
                     "rv64i/I-NOP-01", "2000",
                     "rv64i/I-OR-01", "3000",
                     "rv64i/I-ORI-01", "3000",
                     "rv64i/I-RF_size-01", "2000",
                     "rv64i/I-RF_width-01", "2000",
                     "rv64i/I-RF_x0-01", "2010",
                     "rv64i/I-SB-01", "4000",
                     "rv64i/I-SD-01", "4000",
                     "rv64i/I-SH-01", "4000",
                     "rv64i/I-SLL-01", "3000",
                     "rv64i/I-SLLI-01", "3000",
                     "rv64i/I-SLLIW-01", "3000",
                     "rv64i/I-SLLW-01", "3000",
                     "rv64i/I-SLT-01", "3000",
                     "rv64i/I-SLTI-01", "3000",
                     "rv64i/I-SLTIU-01", "3000",
                     "rv64i/I-SLTU-01", "3000",
                     "rv64i/I-SRA-01", "3000",
                     "rv64i/I-SRAI-01", "3000",
                     "rv64i/I-SRAIW-01", "3000",
                     "rv64i/I-SRAW-01", "3000",
                     "rv64i/I-SRL-01", "3000",
                     "rv64i/I-SRLI-01", "3000",
                     "rv64i/I-SRLIW-01", "3000",
                     "rv64i/I-SRLW-01", "3000",
                     "rv64i/I-SUB-01", "3000",
                     "rv64i/I-SUBW-01", "3000",
                     "rv64i/I-SW-01", "4000",
                     "rv64i/I-XOR-01", "3000",
                     "rv64i/I-XORI-01", "3000",
                     "rv64i/WALLY-ADD", "4000",
                     "rv64i/WALLY-SUB", "4000",
                     "rv64i/WALLY-ADDI", "3000",
                     "rv64i/WALLY-ANDI", "3000",
                     "rv64i/WALLY-ORI", "3000",
                     "rv64i/WALLY-XORI", "3000",
                     "rv64i/WALLY-SLTI", "3000",
                     "rv64i/WALLY-SLTIU", "3000",
                     "rv64i/WALLY-SLLI", "3000",
                     "rv64i/WALLY-SRLI", "3000",
                     "rv64i/WALLY-SRAI", "3000",
                     "rv64i/WALLY-LOAD", "11bf0",
                     "rv64i/WALLY-JAL", "4000",
                     "rv64i/WALLY-JALR", "3000",
                     "rv64i/WALLY-STORE", "3000",
                     "rv64i/WALLY-ADDIW", "3000",
                     "rv64i/WALLY-SLLIW", "3000",
                     "rv64i/WALLY-SRLIW", "3000",
                     "rv64i/WALLY-SRAIW", "3000",
                     "rv64i/WALLY-ADDW", "4000",
                     "rv64i/WALLY-SUBW", "4000",
                     "rv64i/WALLY-SLLW", "3000",
                     "rv64i/WALLY-SRLW", "3000",
                     "rv64i/WALLY-SRAW", "3000",
                     "rv64i/WALLY-BEQ" ,"5000",
                     "rv64i/WALLY-BNE", "5000 ",
                      "rv64i/WALLY-BLTU", "5000 ",
                      "rv64i/WALLY-BLT", "5000",
                       "rv64i/WALLY-BGE", "5000 ",
                      "rv64i/WALLY-BGEU", "5000 ",
                      "rv64i/WALLY-CSRRW", "4000",
                      "rv64i/WALLY-CSRRS", "4000",
                      "rv64i/WALLY-CSRRC", "5000",
                      "rv64i/WALLY-CSRRWI", "4000",
                      "rv64i/WALLY-CSRRSI", "4000",
                      "rv64i/WALLY-CSRRCI", "4000"

  };
  string tests32a[] = '{
                    "rv64a/WALLY-AMO", "2110",
                    "rv64a/WALLY-LRSC", "2110"
  };
  string tests32m[] = '{
                    "rv32m/I-MUL-01", "2000",
                    "rv32m/I-MULH-01", "2000",
                    "rv32m/I-MULHSU-01", "2000",
                    "rv32m/I-MULHU-01", "2000"
//                    "rv32m/I-DIV-01", "2000",
//                    "rv32m/I-DIVU-01", "2000",
//                    "rv32m/I-REM-01", "2000",
//                    "rv32m/I-REMU-01", "2000"
  };
string tests32ic[] = '{
                     "rv32ic/I-C-ADD-01", "2000",
                     "rv32ic/I-C-ADDI-01", "2000",
                     "rv32ic/I-C-AND-01", "2000",
                     "rv32ic/I-C-ANDI-01", "2000",
                     "rv32ic/I-C-BEQZ-01", "2000",
                     "rv32ic/I-C-BNEZ-01", "2000",
                     "rv32ic/I-C-EBREAK-01", "2000",
                     "rv32ic/I-C-J-01", "2000",
                     "rv32ic/I-C-JALR-01", "3000",
                     "rv32ic/I-C-JR-01", "3000",
                     "rv32ic/I-C-LI-01", "2000",
                     "rv32ic/I-C-LUI-01", "2000",
                     "rv32ic/I-C-LW-01", "2110",
                     "rv32ic/I-C-LWSP-01", "2110",
                     "rv32ic/I-C-MV-01", "2000",
                     "rv32ic/I-C-NOP-01", "2000",
                     "rv32ic/I-C-OR-01", "2000",
                     "rv32ic/I-C-SLLI-01", "2000",
                     "rv32ic/I-C-SRAI-01", "2000",
                     "rv32ic/I-C-SRLI-01", "2000",
                     "rv32ic/I-C-SUB-01", "2000",
                     "rv32ic/I-C-SW-01", "2000",
                     "rv32ic/I-C-SWSP-01", "2000",
                     "rv32ic/I-C-XOR-01", "2000" 
};
string tests32iNOc[] = {
                     "rv32i/I-MISALIGN_JMP-01","2000"
};
string tests32i[] = {
                     "rv32i/I-ADD-01", "2000",
                     "rv32i/I-ADDI-01","2000",
                     "rv32i/I-AND-01","2000",
                     "rv32i/I-ANDI-01","2000",
                     "rv32i/I-AUIPC-01","2000",
                     "rv32i/I-BEQ-01","3000",
                     "rv32i/I-BGE-01","3000",
                     "rv32i/I-BGEU-01","3000",
                     "rv32i/I-BLT-01","3000",
                     "rv32i/I-BLTU-01","3000",
                     "rv32i/I-BNE-01","3000",
                     "rv32i/I-DELAY_SLOTS-01","2000",
                     "rv32i/I-EBREAK-01","2000",
                     "rv32i/I-ECALL-01","2000",
                     "rv32i/I-ENDIANESS-01","2010",
                     "rv32i/I-IO-01","2030",
                     "rv32i/I-JAL-01","3000",
                     "rv32i/I-JALR-01","3000",
                     "rv32i/I-LB-01","3020",
                     "rv32i/I-LBU-01","3020",
                     "rv32i/I-LH-01","3050",
                     "rv32i/I-LHU-01","3050",
                     "rv32i/I-LUI-01","2000",
                     "rv32i/I-LW-01","3110",
                     "rv32i/I-MISALIGN_LDST-01","2010",
                     "rv32i/I-NOP-01","2000",
                     "rv32i/I-OR-01","2000",
                     "rv32i/I-ORI-01","2000",
                     "rv32i/I-RF_size-01","2000",
                     "rv32i/I-RF_width-01","2000",
                     "rv32i/I-RF_x0-01","2010",
                     "rv32i/I-SB-01","3000",
                     "rv32i/I-SH-01","3000",
                     "rv32i/I-SLL-01","2000",
                     "rv32i/I-SLLI-01","2000",
                     "rv32i/I-SLT-01","2000",
                     "rv32i/I-SLTI-01","2000",
                     "rv32i/I-SLTIU-01","2000",
                     "rv32i/I-SLTU-01","2000",
                     "rv32i/I-SRA-01","2000",
                     "rv32i/I-SRAI-01","2000",
                     "rv32i/I-SRL-01","2000",
                     "rv32i/I-SRLI-01","2000",
                     "rv32i/I-SUB-01","2000",
                     "rv32i/I-SW-01","3000",
                     "rv32i/I-XOR-01","2000",
                     "rv32i/I-XORI-01","2000",
                     "rv32i/WALLY-ADD", "3000",
                     "rv32i/WALLY-SUB", "3000",
                     "rv32i/WALLY-ADDI", "2000",
                     "rv32i/WALLY-ANDI", "2000",
                     "rv32i/WALLY-ORI", "2000",
                     "rv32i/WALLY-XORI", "2000",
                     "rv32i/WALLY-SLTI", "2000",
                     "rv32i/WALLY-SLTIU", "2000",
                     "rv32i/WALLY-SLLI", "2000",
                     "rv32i/WALLY-SRLI", "2000",
                     "rv32i/WALLY-SRAI", "2000",
                     "rv32i/WALLY-LOAD", "11c00",
                     "rv32i/WALLY-SUB", "3000",
                     "rv32i/WALLY-STORE", "2000",
                     "rv32i/WALLY-JAL", "3000",
                     "rv32i/WALLY-JALR", "2000",
                     "rv32i/WALLY-BEQ" ,"4000",
                     "rv32i/WALLY-BNE", "4000 ",
                      "rv32i/WALLY-BLTU", "4000 ",
                      "rv32i/WALLY-BLT", "4000",
                       "rv32i/WALLY-BGE", "4000 ",
                      "rv32i/WALLY-BGEU", "4000 ",
                      "rv32i/WALLY-CSRRW", "3000",
                      "rv32i/WALLY-CSRRS", "3000",
                      "rv32i/WALLY-CSRRC", "4000",
                      "rv32i/WALLY-CSRRWI", "3000",
                      "rv32i/WALLY-CSRRSI", "3000",
                      "rv32i/WALLY-CSRRCI", "3000"

};

  string testsBP64[] = '{
		       "rv64BP/reg-test", "10000"
	 };
  string tests[];
  string ProgramAddrMapFile, ProgramLabelMapFile;
  logic [`AHBW-1:0] HRDATAEXT;
  logic             HREADYEXT, HRESPEXT;
  logic [31:0]      HADDR;
  logic [`AHBW-1:0] HWDATA;
  logic             HWRITE;
  logic [2:0]       HSIZE;
  logic [2:0]       HBURST;
  logic [3:0]       HPROT;
  logic [1:0]       HTRANS;
  logic             HMASTLOCK;
  logic             HCLK, HRESETn;
  logic [`XLEN-1:0] PCW;
  
  flopenr #(`XLEN) PCWReg(clk, reset, ~dut.hart.ieu.dp.StallW, dut.hart.ifu.PCM, PCW);
  flopenr  #(32)   InstrWReg(clk, reset, ~dut.hart.ieu.dp.StallW,  dut.hart.ifu.InstrM, InstrW);
  // pick tests based on modes supported
  initial 
    if (`XLEN == 64) begin // RV64
      if(TESTSBP) begin
	tests = testsBP64;	
      end else begin 
	tests = {tests64i};
	if (`C_SUPPORTED) tests = {tests, tests64ic};
	else              tests = {tests, tests64iNOc};
	if (`M_SUPPORTED) tests = {tests, tests64m};
	if (`A_SUPPORTED) tests = {tests, tests64a};
      end
 //     tests = {tests64a, tests};
    end else begin // RV32
      // *** add the 32 bit bp tests
      tests = {tests32i};
      if (`C_SUPPORTED % 2 == 1) tests = {tests, tests32ic};    
      else                       tests = {tests, tests32iNOc};
      if (`M_SUPPORTED % 2 == 1) tests = {tests, tests32m};
      if (`A_SUPPORTED) tests = {tests, tests32a};
    end
  string signame, memfilename;

  logic [31:0] GPIOPinsIn, GPIOPinsOut, GPIOPinsEn;
  logic UARTSin, UARTSout;

  // instantiate device to be tested
  assign GPIOPinsIn = 0;
  assign UARTSin = 1;
  assign HREADYEXT = 1;
  assign HRESPEXT = 0;
  assign HRDATAEXT = 0;

  wallypipelinedsoc dut(.*); 

  // Track names of instructions
  instrTrackerTB it(clk, reset, dut.hart.ieu.dp.FlushE,
<<<<<<< HEAD
                dut.hart.ifu.ic.InstrF, dut.hart.ifu.InstrD, dut.hart.ifu.InstrE,
                dut.hart.ifu.InstrM,  dut.hart.ifu.InstrW,
=======
                dut.hart.ifu.InstrF, dut.hart.ifu.InstrD, dut.hart.ifu.InstrE,
                dut.hart.ifu.InstrM,  InstrW,
>>>>>>> edaf89e3
                InstrFName, InstrDName, InstrEName, InstrMName, InstrWName);

  // initialize tests
  initial
    begin
      test = 0;
      totalerrors = 0;
      testadr = 0;
      // fill memory with defined values to reduce Xs in simulation
      if (`XLEN == 32) meminit = 32'hFEDC0123;
      else meminit = 64'hFEDCBA9876543210;
      for (i=0; i<=65535; i = i+1) begin
        //dut.imem.RAM[i] = meminit;
       // dut.uncore.RAM[i] = meminit;
      end
      // read test vectors into memory
      memfilename = {"../../imperas-riscv-tests/work/", tests[test], ".elf.memfile"};
      $readmemh(memfilename, dut.imem.RAM);
      $readmemh(memfilename, dut.uncore.dtim.RAM);
      ProgramAddrMapFile = {"../../imperas-riscv-tests/work/", tests[test], ".elf.objdump.addr"};
      ProgramLabelMapFile = {"../../imperas-riscv-tests/work/", tests[test], ".elf.objdump.lab"};
      $display("Read memfile %s", memfilename);
      reset = 1; # 42; reset = 0;
    end

  // generate clock to sequence tests
  always
    begin
      clk = 1; # 5; clk = 0; # 5;
    end
   
  // check results
  always @(negedge clk)
    begin    
      if (dut.hart.priv.EcallFaultM && 
          (dut.hart.ieu.dp.regf.rf[3] == 1 || (dut.hart.ieu.dp.regf.we3 && dut.hart.ieu.dp.regf.a3 == 3 && dut.hart.ieu.dp.regf.wd3 == 1))) begin
        $display("Code ended with ecall with gp = 1");
        #60; // give time for instructions in pipeline to finish
        // clear signature to prevent contamination from previous tests
        for(i=0; i<10000; i=i+1) begin
          sig32[i] = 'bx;
        end

        // read signature, reformat in 64 bits if necessary
        signame = {"../../imperas-riscv-tests/work/", tests[test], ".signature.output"};
        $readmemh(signame, sig32);
        i = 0;
        while (i < 10000) begin
          if (`XLEN == 32) begin
            signature[i] = sig32[i];
            i = i+1;
          end else begin
            signature[i/2] = {sig32[i+1], sig32[i]};
            i = i + 2;
          end
        end

        // Check errors
        i = 0;
        errors = 0;
        if (`XLEN == 32)
          testadr = (`TIMBASE+tests[test+1].atohex())/4;
        else
          testadr = (`TIMBASE+tests[test+1].atohex())/8;
        /* verilator lint_off INFINITELOOP */
        while (signature[i] !== 'bx) begin
          //$display("signature[%h] = %h", i, signature[i]);
          if (signature[i] !== dut.uncore.dtim.RAM[testadr+i]) begin
            if (signature[i+4] !== 'bx || signature[i] !== 32'hFFFFFFFF) begin
              // report errors unless they are garbage at the end of the sim
              // kind of hacky test for garbage right now
              errors = errors+1;
              $display("  Error on test %s result %d: adr = %h sim = %h, signature = %h", 
                    tests[test], i, (testadr+i)*`XLEN/8, dut.uncore.dtim.RAM[testadr+i], signature[i]);
            end
          end
          i = i + 1;
        end
        /* verilator lint_on INFINITELOOP */
        if (errors == 0) $display("%s succeeded.  Brilliant!!!", tests[test]);
        else begin
          $display("%s failed with %d errors. :(", tests[test], errors);
          totalerrors = totalerrors+1;
        end
        test = test + 2;
        if (test == tests.size()) begin
          if (totalerrors == 0) $display("SUCCESS! All tests ran without failures.");
          else $display("FAIL: %d test programs had errors", totalerrors);
          $stop;
        end
        else begin
          memfilename = {"../../imperas-riscv-tests/work/", tests[test], ".elf.memfile"};
          $readmemh(memfilename, dut.imem.RAM);
          $readmemh(memfilename, dut.uncore.dtim.RAM);
          $display("Read memfile %s", memfilename);
	  ProgramAddrMapFile = {"../../imperas-riscv-tests/work/", tests[test], ".elf.objdump.addr"};
	  ProgramLabelMapFile = {"../../imperas-riscv-tests/work/", tests[test], ".elf.objdump.lab"};
          reset = 1; # 17; reset = 0;
        end
      end
    end // always @ (negedge clk)

  // track the current function or global label
  if (DEBUG == 1) begin : functionRadix
    function_radix function_radix(.reset(reset),
				  .ProgramAddrMapFile(ProgramAddrMapFile),
				  .ProgramLabelMapFile(ProgramLabelMapFile));
  end

  // initialize the branch predictor
  initial begin
    $readmemb(`TWO_BIT_PRELOAD, dut.hart.ifu.bpred.Predictor.DirPredictor.PHT.memory);
    $readmemb(`BTB_PRELOAD, dut.hart.ifu.bpred.TargetPredictor.memory.memory);    
  end
  
endmodule

/* verilator lint_on STMTDLY */
/* verilator lint_on WIDTH */

module instrTrackerTB(
  input  logic            clk, reset, FlushE,
  input  logic [31:0]     InstrF, InstrD,
  input  logic [31:0]     InstrE, InstrM,
  input  logic [31:0]     InstrW,
//  output logic [31:0]     InstrW,
  output string           InstrFName, InstrDName, InstrEName, InstrMName, InstrWName);
        
  // stage Instr to Writeback for visualization
  // flopr  #(32) InstrWReg(clk, reset, InstrM, InstrW);

  instrNameDecTB fdec(InstrF, InstrFName);
  instrNameDecTB ddec(InstrD, InstrDName);
  instrNameDecTB edec(InstrE, InstrEName);
  instrNameDecTB mdec(InstrM, InstrMName);
  instrNameDecTB wdec(InstrW, InstrWName);
endmodule

// decode the instruction name, to help the test bench
module instrNameDecTB(
  input  logic [31:0] instr,
  output string       name);

  logic [6:0] op;
  logic [2:0] funct3;
  logic [6:0] funct7;
  logic [11:0] imm;

  assign op = instr[6:0];
  assign funct3 = instr[14:12];
  assign funct7 = instr[31:25];
  assign imm = instr[31:20];

  // it would be nice to add the operands to the name 
  // create another variable called decoded

  always_comb 
    casez({op, funct3})
      10'b0000000_000: name = "BAD";
      10'b0000011_000: name = "LB";
      10'b0000011_001: name = "LH";
      10'b0000011_010: name = "LW";
      10'b0000011_011: name = "LD";
      10'b0000011_100: name = "LBU";
      10'b0000011_101: name = "LHU";
      10'b0000011_110: name = "LWU";
      10'b0010011_000: if (instr[31:15] == 0 && instr[11:7] ==0) name = "NOP/FLUSH";
                       else                                      name = "ADDI";
      10'b0010011_001: if (funct7[6:1] == 6'b000000) name = "SLLI";
                       else                      name = "ILLEGAL";
      10'b0010011_010: name = "SLTI";
      10'b0010011_011: name = "SLTIU";
      10'b0010011_100: name = "XORI";
      10'b0010011_101: if (funct7[6:1] == 6'b000000)      name = "SRLI";
                       else if (funct7[6:1] == 6'b010000) name = "SRAI"; 
                       else                           name = "ILLEGAL"; 
      10'b0010011_110: name = "ORI";
      10'b0010011_111: name = "ANDI";
      10'b0010111_???: name = "AUIPC";
      10'b0100011_000: name = "SB";
      10'b0100011_001: name = "SH";
      10'b0100011_010: name = "SW";
      10'b0100011_011: name = "SD";
      10'b0011011_000: name = "ADDIW";
      10'b0011011_001: name = "SLLIW";
      10'b0011011_101: if      (funct7 == 7'b0000000) name = "SRLIW";
                       else if (funct7 == 7'b0100000) name = "SRAIW";
                       else                           name = "ILLEGAL";
      10'b0111011_000: if      (funct7 == 7'b0000000) name = "ADDW";
                       else if (funct7 == 7'b0100000) name = "SUBW";
                       else if (funct7 == 7'b0000001) name = "MULW";
                       else                           name = "ILLEGAL";
      10'b0111011_001: if      (funct7 == 7'b0000000) name = "SLLW";
                       else if (funct7 == 7'b0000001) name = "DIVW";
                       else                           name = "ILLEGAL";
      10'b0111011_101: if      (funct7 == 7'b0000000) name = "SRLW";
                       else if (funct7 == 7'b0100000) name = "SRAW";
                       else if (funct7 == 7'b0000001) name = "DIVUW";
                       else                           name = "ILLEGAL";
      10'b0111011_110: if      (funct7 == 7'b0000001) name = "REMW";
                       else                           name = "ILLEGAL";
      10'b0111011_111: if      (funct7 == 7'b0000001) name = "REMUW";
                       else                           name = "ILLEGAL";
      10'b0110011_000: if      (funct7 == 7'b0000000) name = "ADD";
                       else if (funct7 == 7'b0000001) name = "MUL";
                       else if (funct7 == 7'b0100000) name = "SUB"; 
                       else                           name = "ILLEGAL"; 
      10'b0110011_001: if      (funct7 == 7'b0000000) name = "SLL";
                       else if (funct7 == 7'b0000001) name = "MULH";
                       else                           name = "ILLEGAL";
      10'b0110011_010: if      (funct7 == 7'b0000000) name = "SLT";
                       else if (funct7 == 7'b0000001) name = "MULHSU";
                       else                           name = "ILLEGAL";
      10'b0110011_011: if      (funct7 == 7'b0000000) name = "SLTU";
                       else if (funct7 == 7'b0000001) name = "MULHU";
                       else                           name = "ILLEGAL";
      10'b0110011_100: if      (funct7 == 7'b0000000) name = "XOR";
                       else if (funct7 == 7'b0000001) name = "DIV";
                       else                           name = "ILLEGAL";
      10'b0110011_101: if      (funct7 == 7'b0000000) name = "SRL";
                       else if (funct7 == 7'b0000001) name = "DIVU";
                       else if (funct7 == 7'b0100000) name = "SRA";
                       else                           name = "ILLEGAL";
      10'b0110011_110: if      (funct7 == 7'b0000000) name = "OR";
                       else if (funct7 == 7'b0000001) name = "REM";
                       else                           name = "ILLEGAL";
      10'b0110011_111: if      (funct7 == 7'b0000000) name = "AND";
                       else if (funct7 == 7'b0000001) name = "REMU";
                       else                           name = "ILLEGAL";
      10'b0110111_???: name = "LUI";
      10'b1100011_000: name = "BEQ";
      10'b1100011_001: name = "BNE";
      10'b1100011_100: name = "BLT";
      10'b1100011_101: name = "BGE";
      10'b1100011_110: name = "BLTU";
      10'b1100011_111: name = "BGEU";
      10'b1100111_000: name = "JALR";
      10'b1101111_???: name = "JAL";
      10'b1110011_000: if      (imm == 0) name = "ECALL";
                       else if (imm == 1) name = "EBREAK";
                       else if (imm == 2) name = "URET";
                       else if (imm == 258) name = "SRET";
                       else if (imm == 770) name = "MRET";
                       else              name = "ILLEGAL";
      10'b1110011_001: name = "CSRRW";
      10'b1110011_010: name = "CSRRS";
      10'b1110011_011: name = "CSRRC";
      10'b1110011_101: name = "CSRRWI";
      10'b1110011_110: name = "CSRRSI";
      10'b1110011_111: name = "CSRRCI";
      10'b0101111_010: if      (funct7[6:2] == 5'b00010) name = "LR.W";
                       else if (funct7[6:2] == 5'b00011) name = "SC.W";
                       else if (funct7[6:2] == 5'b00001) name = "AMOSWAP.W";
                       else if (funct7[6:2] == 5'b00000) name = "AMOADD.W";
                       else if (funct7[6:2] == 5'b00100) name = "AMOAXOR.W";
                       else if (funct7[6:2] == 5'b01100) name = "AMOAND.W";
                       else if (funct7[6:2] == 5'b01000) name = "AMOOR.W";
                       else if (funct7[6:2] == 5'b10000) name = "AMOMIN.W";
                       else if (funct7[6:2] == 5'b10100) name = "AMOMAX.W";
                       else if (funct7[6:2] == 5'b11000) name = "AMOMINU.W";
                       else if (funct7[6:2] == 5'b11100) name = "AMOMAXU.W";
                       else                              name = "ILLEGAL";
      10'b0101111_011: if      (funct7[6:2] == 5'b00010) name = "LR.D";
                       else if (funct7[6:2] == 5'b00011) name = "SC.D";
                       else if (funct7[6:2] == 5'b00001) name = "AMOSWAP.D";
                       else if (funct7[6:2] == 5'b00000) name = "AMOADD.D";
                       else if (funct7[6:2] == 5'b00100) name = "AMOAXOR.D";
                       else if (funct7[6:2] == 5'b01100) name = "AMOAND.D";
                       else if (funct7[6:2] == 5'b01000) name = "AMOOR.D";
                       else if (funct7[6:2] == 5'b10000) name = "AMOMIN.D";
                       else if (funct7[6:2] == 5'b10100) name = "AMOMAX.D";
                       else if (funct7[6:2] == 5'b11000) name = "AMOMINU.D";
                       else if (funct7[6:2] == 5'b11100) name = "AMOMAXU.D";
                       else                              name = "ILLEGAL";
      10'b0001111_???: name = "FENCE";
      default:         name = "ILLEGAL";
    endcase
endmodule<|MERGE_RESOLUTION|>--- conflicted
+++ resolved
@@ -372,14 +372,9 @@
 
   // Track names of instructions
   instrTrackerTB it(clk, reset, dut.hart.ieu.dp.FlushE,
-<<<<<<< HEAD
                 dut.hart.ifu.ic.InstrF, dut.hart.ifu.InstrD, dut.hart.ifu.InstrE,
-                dut.hart.ifu.InstrM,  dut.hart.ifu.InstrW,
-=======
-                dut.hart.ifu.InstrF, dut.hart.ifu.InstrD, dut.hart.ifu.InstrE,
-                dut.hart.ifu.InstrM,  InstrW,
->>>>>>> edaf89e3
-                InstrFName, InstrDName, InstrEName, InstrMName, InstrWName);
+                dut.hart.ifu.InstrM, InstrW, InstrFName, InstrDName,
+                InstrEName, InstrMName, InstrWName);
 
   // initialize tests
   initial
