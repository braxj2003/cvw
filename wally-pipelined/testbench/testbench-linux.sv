--- conflicted
+++ resolved
@@ -43,15 +43,10 @@
 `endif
 
 module testbench();
-<<<<<<< HEAD
-
-  parameter waveOnICount = `BUSYBEAR*140000 + `BUILDROOT*0; // # of instructions at which to turn on waves in graphical sim
-=======
   
   parameter INSTR_LIMIT = 0; // # of instructions at which to stop
   parameter INSTR_WAVEON = (INSTR_LIMIT > 10000) ? INSTR_LIMIT-10000 : 1; // # of instructions at which to turn on waves in graphical sim
 
->>>>>>> 87aaec3b
   string ProgramAddrMapFile, ProgramLabelMapFile;
 
   ///////////////////////////////////////////////////////////////////////////////
@@ -198,9 +193,7 @@
   flopenrc #(`XLEN)  WriteDataWReg(clk, reset, `FLUSHW, ~`STALLW, dut.hart.WriteDataM, WriteDataW);  
   flopenrc #(`XLEN)         PCWReg(clk, reset, `FLUSHW, ~`STALLW, dut.hart.ifu.PCM, PCW);
   flopenr #(1) TrapWReg(clk, reset, ~`STALLW, dut.hart.hzu.TrapM, TrapW);
-  flopenrc #(5) controlregW(clk, reset, `FLUSHW, ~`STALLW,
-                            {dut.hart.ieu.c.RegWriteM, dut.hart.ieu.c.ResultSrcM, dut.hart.ieu.c.InstrValidM},
-                            {dut.hart.ieu.c.RegWriteW, dut.hart.ieu.c.ResultSrcW, InstrValidW});
+  flopenrc #(5) controlregW(clk, reset, `FLUSHW, ~`STALLW, dut.hart.ieu.c.InstrValidM, InstrValidW);
 
   // Because qemu does not match exactly to wally it is necessary to read the the
   // trace in the memory stage and detect if anything in wally must be overwritten.
@@ -587,20 +580,14 @@
   // initial loading of memories
   initial begin
     $readmemh({`LINUX_TEST_VECTORS,"bootmem.txt"}, dut.uncore.bootdtim.bootdtim.RAM, 'h1000 >> 3);
-<<<<<<< HEAD
     `ifdef CHECKPOINT
       $readmemh({`CHECKPOINT_DIR,"ram.txt"}, dut.uncore.dtim.RAM);
     `else
 
       $readmemh({`LINUX_TEST_VECTORS,"ram.txt"}, dut.uncore.dtim.RAM);
     `endif
-    $readmemb(`TWO_BIT_PRELOAD, dut.hart.ifu.bpred.bpred.Predictor.DirPredictor.PHT.memory);
-    $readmemb(`BTB_PRELOAD, dut.hart.ifu.bpred.bpred.TargetPredictor.memory.memory);
-=======
-    $readmemh({`LINUX_TEST_VECTORS,"ram.txt"}, dut.uncore.dtim.RAM);
     $readmemb(`TWO_BIT_PRELOAD, dut.hart.ifu.bpred.bpred.Predictor.DirPredictor.PHT.mem);
     $readmemb(`BTB_PRELOAD, dut.hart.ifu.bpred.bpred.TargetPredictor.memory.mem);
->>>>>>> 87aaec3b
     ProgramAddrMapFile = {`LINUX_TEST_VECTORS,"vmlinux.objdump.addr"};
     ProgramLabelMapFile = {`LINUX_TEST_VECTORS,"vmlinux.objdump.lab"};
   end
