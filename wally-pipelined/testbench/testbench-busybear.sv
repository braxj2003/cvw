--- conflicted
+++ resolved
@@ -484,12 +484,8 @@
   // Track names of instructions
   string InstrFName, InstrDName, InstrEName, InstrMName, InstrWName;
   logic [31:0] InstrW;
-<<<<<<< HEAD
+  flopenr  #(32)   InstrWReg(clk, reset, ~dut.hart.ieu.dp.StallW, dut.hart.ifu.InstrM, InstrW);
   instrNameDecTB dec(dut.hart.ifu.ic.InstrF, InstrFName);
-=======
-  flopenr  #(32)   InstrWReg(clk, reset, ~dut.hart.ieu.dp.StallW, dut.hart.ifu.InstrM, InstrW);
-  instrNameDecTB dec(dut.hart.ifu.InstrF, InstrFName);
->>>>>>> edaf89e3
   instrTrackerTB it(clk, reset, dut.hart.ieu.dp.FlushE,
                 dut.hart.ifu.InstrD, dut.hart.ifu.InstrE,
                 dut.hart.ifu.InstrM,  InstrW,
