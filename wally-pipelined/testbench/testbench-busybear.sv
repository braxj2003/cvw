--- conflicted
+++ resolved
@@ -1,14 +1,20 @@
 `include "wally-config.vh"
 
-<<<<<<< HEAD
+
+// *** Noah please check which way you need to fix the merge conflict.
+// Ross was not sure.
+// merge conflict main
 module testbench();
-=======
+
+/* -----\/----- EXCLUDED -----\/-----
+ // merge conflict icache-almost-ready
 package ahbliteState;
   typedef enum {IDLE, MEMREAD, MEMWRITE, INSTRREAD, INSTRREADC, ATOMICREAD, ATOMICWRITE, MMUTRANSLATE} statetype;
 endpackage
 
 module testbench_busybear();
->>>>>>> 615831f5
+ -----/\----- EXCLUDED -----/\----- */
+
 
   logic            clk, reset;
   logic [31:0]     GPIOPinsIn;
