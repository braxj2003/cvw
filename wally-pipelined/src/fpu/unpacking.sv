module unpacking ( 
    input logic  [63:0] X, Y, Z,
    input logic         FmtE,
    input logic  [2:0]  FOpCtrlE,
    output logic        XSgnE, YSgnE, ZSgnE,
    output logic [10:0] XExpE, YExpE, ZExpE,
    output logic [52:0] XManE, YManE, ZManE,
    output logic XNormE,
    output logic XNaNE, YNaNE, ZNaNE,
    output logic XSNaNE, YSNaNE, ZSNaNE,
    output logic XDenormE, YDenormE, ZDenormE,
    output logic XZeroE, YZeroE, ZZeroE,
    output logic [10:0] BiasE,
    output logic XInfE, YInfE, ZInfE,
    output logic XExpMaxE
);
 
    logic [51:0]    XFracE, YFracE, ZFracE;
    logic           XExpNonzero, YExpNonzero, ZExpNonzero;
    logic           XFracZero, YFracZero, ZFracZero; // input fraction zero
    logic           XExpZero, YExpZero, ZExpZero; // input exponent zero
    logic           YExpMaxE, ZExpMaxE;  // input exponent all 1s

    assign XSgnE = FmtE ? X[63] : X[31];
    assign YSgnE = FmtE ? Y[63] : Y[31];
    assign ZSgnE = FmtE ? Z[63] : Z[31];

<<<<<<< HEAD
    assign XExpE = FmtE ? X[62:52] : {3'b0, X[30:23]};//{X[30], {3{~X[30]&~XExpZero|XExpMaxE}}, X[29:23]}; 
    assign YExpE = FmtE ? Y[62:52] : {3'b0, Y[30:23]};//{Y[30], {3{~Y[30]&~YExpZero|YExpMaxE}}, Y[29:23]}; 
    assign ZExpE = FmtE ? Z[62:52] : {3'b0, Z[30:23]};//{Z[30], {3{~Z[30]&~ZExpZero|ZExpMaxE}}, Z[29:23]}; 
=======
    assign XExpE = FmtE ? X[62:52] : {X[30], {3{~X[30] & XExpNonzero | XExpMaxE}}, X[29:23]}; 
    assign YExpE = FmtE ? Y[62:52] : {Y[30], {3{~Y[30] & YExpNonzero | YExpMaxE}}, Y[29:23]}; 
    assign ZExpE = FmtE ? Z[62:52] : {Z[30], {3{~Z[30] & ZExpNonzero | ZExpMaxE}}, Z[29:23]}; 
>>>>>>> 8823339a
/*    assign XExpE = FmtE ? X[62:52] : {3'b0, X[30:23]}; // *** maybe convert to full number of bits here?
    assign YExpE = FmtE ? Y[62:52] : {3'b0, Y[30:23]};
    assign ZExpE = FmtE ? Z[62:52] : {3'b0, Z[30:23]};*/

    assign XFracE = FmtE ? X[51:0] : {X[22:0], 29'b0};
    assign YFracE = FmtE ? Y[51:0] : {Y[22:0], 29'b0};
    assign ZFracE = FmtE ? Z[51:0] : {Z[22:0], 29'b0};

    assign XExpNonzero = FmtE ? |X[62:52] : |X[30:23]; 
    assign YExpNonzero = FmtE ? |Y[62:52] : |Y[30:23];
    assign ZExpNonzero = FmtE ? |Z[62:52] : |Z[30:23];

    assign XExpZero = ~XExpNonzero;
    assign YExpZero = ~YExpNonzero;
    assign ZExpZero = ~ZExpNonzero;
   
    assign XFracZero = ~|XFracE;
    assign YFracZero = ~|YFracE;
    assign ZFracZero = ~|ZFracE;

    assign XManE = {XExpNonzero, XFracE};
    assign YManE = {YExpNonzero, YFracE};
    assign ZManE = {ZExpNonzero, ZFracE};

    assign XExpMaxE = FmtE ? &X[62:52] : &X[30:23];
    assign YExpMaxE = FmtE ? &Y[62:52] : &Y[30:23];
    assign ZExpMaxE = FmtE ? &Z[62:52] : &Z[30:23];
  
    assign XNormE = ~(XExpMaxE|XExpZero);
    
    assign XNaNE = XExpMaxE & ~XFracZero;
    assign YNaNE = YExpMaxE & ~YFracZero;
    assign ZNaNE = ZExpMaxE & ~ZFracZero;

    assign XSNaNE = XNaNE&~XFracE[51];
    assign YSNaNE = YNaNE&~YFracE[51];
    assign ZSNaNE = ZNaNE&~ZFracE[51];

    assign XDenormE = XExpZero & ~XFracZero;
    assign YDenormE = YExpZero & ~YFracZero;
    assign ZDenormE = ZExpZero & ~ZFracZero;

    assign XInfE = XExpMaxE & XFracZero;
    assign YInfE = YExpMaxE & YFracZero;
    assign ZInfE = ZExpMaxE & ZFracZero;

    assign XZeroE = XExpZero & XFracZero;
    assign YZeroE = YExpZero & YFracZero;
    assign ZZeroE = ZExpZero & ZFracZero;

    assign BiasE = FmtE ? 13'h3ff : 13'h7f; // *** is it better to convert to full precision exponents so bias isn't needed?
    // assign BiasE = 13'h3ff; // always use 1023 because exponents are unpacked to double precision

endmodule<|MERGE_RESOLUTION|>--- conflicted
+++ resolved
@@ -25,15 +25,9 @@
     assign YSgnE = FmtE ? Y[63] : Y[31];
     assign ZSgnE = FmtE ? Z[63] : Z[31];
 
-<<<<<<< HEAD
     assign XExpE = FmtE ? X[62:52] : {3'b0, X[30:23]};//{X[30], {3{~X[30]&~XExpZero|XExpMaxE}}, X[29:23]}; 
     assign YExpE = FmtE ? Y[62:52] : {3'b0, Y[30:23]};//{Y[30], {3{~Y[30]&~YExpZero|YExpMaxE}}, Y[29:23]}; 
     assign ZExpE = FmtE ? Z[62:52] : {3'b0, Z[30:23]};//{Z[30], {3{~Z[30]&~ZExpZero|ZExpMaxE}}, Z[29:23]}; 
-=======
-    assign XExpE = FmtE ? X[62:52] : {X[30], {3{~X[30] & XExpNonzero | XExpMaxE}}, X[29:23]}; 
-    assign YExpE = FmtE ? Y[62:52] : {Y[30], {3{~Y[30] & YExpNonzero | YExpMaxE}}, Y[29:23]}; 
-    assign ZExpE = FmtE ? Z[62:52] : {Z[30], {3{~Z[30] & ZExpNonzero | ZExpMaxE}}, Z[29:23]}; 
->>>>>>> 8823339a
 /*    assign XExpE = FmtE ? X[62:52] : {3'b0, X[30:23]}; // *** maybe convert to full number of bits here?
     assign YExpE = FmtE ? Y[62:52] : {3'b0, Y[30:23]};
     assign ZExpE = FmtE ? Z[62:52] : {3'b0, Z[30:23]};*/
