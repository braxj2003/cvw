--- conflicted
+++ resolved
@@ -53,14 +53,9 @@
   output logic             HWRITED
 );
 
-<<<<<<< HEAD
 //  logic [1:0]  ForwardAE, ForwardBE;
   logic        StallF, StallD, StallE, StallM, StallW;
-  logic        FlushD, FlushE, FlushM, FlushW;
-=======
-  logic [1:0]  ForwardAE, ForwardBE;
-  logic        StallF, StallD, FlushF, FlushD, FlushE, FlushM, FlushW;
->>>>>>> a8cd4f2b
+  logic        FlushF, FlushD, FlushE, FlushM, FlushW;
   logic        RetM, TrapM;
 
   // new signals that must connect through DP
@@ -111,14 +106,8 @@
            
   ifu ifu(.InstrInF(InstrRData), .*); // instruction fetch unit: PC, branch prediction, instruction cache
 
-<<<<<<< HEAD
-  ieu ieu(.*); // inteber execution unit: integer register file, datapath and controller
+  ieu ieu(.*); // integer execution unit: integer register file, datapath and controller
   dmem dmem(.*); // data cache unit
-
-=======
-  ieu ieu(.*); // integer execution unit: integer register file, datapath and controller
-  dmem dmem(/*.Funct3M(InstrM[14:12]),*/ .*); // data cache unit
->>>>>>> a8cd4f2b
 
   ahblite ebu( 
     //.InstrReadF(1'b0),
