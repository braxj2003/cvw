#!/usr/bin/python3
##################################
#
# regression-wally
# David_Harris@Hmc.edu 25 January 2021
# Modified by Jarred Allen <jaallen@g.hmc.edu>
#
# Run a regression with multiple configurations in parallel and exit with
# non-zero status code if an error happened, as well as printing human-readable
# output.
#
##################################
import sys,os,shutil
import multiprocessing



class bcolors:
    HEADER = '\033[95m'
    OKBLUE = '\033[94m'
    OKCYAN = '\033[96m'
    OKGREEN = '\033[92m'
    WARNING = '\033[93m'
    FAIL = '\033[91m'
    ENDC = '\033[0m'
    BOLD = '\033[1m'
    UNDERLINE = '\033[4m'

from collections import namedtuple
regressionDir = os.path.dirname(os.path.abspath(__file__))
os.chdir(regressionDir)

coverage = '-coverage' in sys.argv
fp = '-fp' in sys.argv
nightly = '-nightly' in sys.argv

TestCase = namedtuple("TestCase", ['name', 'variant', 'cmd', 'grepstr'])
# name:     the name of this test configuration (used in printing human-readable
#           output and picking logfile names)
# cmd:      the command to run to test (should include the logfile as '{}', and
#           the command needs to write to that file)
# grepstr:  the string to grep through the log file for. The test succeeds iff
#           grep finds that string in the logfile (is used by grep, so it may
#           be any pattern grep accepts, see `man 1 grep` for more info).

# edit this list to add more test cases
if (nightly):
    nightMode = "-nightly";
    configs = []
else:
    nightMode = "";
    configs = [
        TestCase(
            name="lints",
            variant="all",
            cmd="./lint-wally " + nightMode + " | tee {}",
            grepstr="lints run with no errors or warnings"
        )
    ]

def getBuildrootTC(boot):
    INSTR_LIMIT = 1000000 # multiple of 100000; 4M is interesting because it gets into the kernel and enabling VM
    MAX_EXPECTED = 246000000 # *** TODO: replace this with a search for the login prompt.
    if boot:
        name="buildrootboot"
        BRcmd="vsim > {} -c <<!\ndo wally.do buildroot buildroot-no-trace $RISCV 0 1 0\n!"
        BRgrepstr="WallyHostname login:"
    else:
        name="buildroot"
        if (coverage):
            print( "buildroot coverage")
            BRcmd="vsim > {} -c <<!\ndo wally-batch.do buildroot buildroot $RISCV "+str(INSTR_LIMIT)+" 1 0 -coverage\n!"
        else:
            print( "buildroot no coverage")
            BRcmd="vsim > {} -c <<!\ndo wally-batch.do buildroot buildroot $RISCV "+str(INSTR_LIMIT)+" 1 0\n!"
        BRgrepstr=str(INSTR_LIMIT)+" instructions"
    return  TestCase(name,variant="rv64gc",cmd=BRcmd,grepstr=BRgrepstr)

tests64gcimperas = ["imperas64i", "imperas64f", "imperas64d", "imperas64m", "imperas64c"] # unused

tests64i = ["arch64i"] 
for test in tests64i:
  tc = TestCase(
        name=test,
        variant="rv64i",
        cmd="vsim > {} -c <<!\ndo wally-batch.do rv64i "+test+"\n!",
        grepstr="All tests ran without failures")
  configs.append(tc)

tests32gcimperas = ["imperas32i", "imperas32f", "imperas32m", "imperas32c"] # unused
tests32gc = ["arch32f", "arch32d", "arch32f_fma", "arch32d_fma", "arch32f_divsqrt", "arch32d_divsqrt", "arch32i", "arch32priv", "arch32c",  "arch32m", "arch32a", "arch32zifencei", "arch32zicond", "arch32zba", "arch32zbb", "arch32zbs", "arch32zfh", "arch32zfh_fma", "arch32zfh_divsqrt", "arch32zfaf", "wally32a", "wally32priv", "wally32periph"]  # "arch32zbc", "arch32zfad",
#tests32gc = ["arch32f", "arch32d", "arch32f_fma", "arch32d_fma", "arch32i", "arch32priv", "arch32c",  "arch32m", "arch32a", "arch32zifencei", "arch32zba", "arch32zbb", "arch32zbc", "arch32zbs", "arch32zicboz", "arch32zcb", "wally32a",  "wally32priv", "wally32periph"]  
for test in tests32gc:
  tc = TestCase(
        name=test,
        variant="rv32gc",
        cmd="vsim > {} -c <<!\ndo wally-batch.do rv32gc "+test+"\n!",
        grepstr="All tests ran without failures")
  configs.append(tc)

tests32imcimperas = ["imperas32i", "imperas32c"] # unused
tests32imc = ["arch32i", "arch32c", "arch32m", "wally32periph"] 
for test in tests32imc:
  tc = TestCase(
        name=test,
        variant="rv32imc",
        cmd="vsim > {} -c <<!\ndo wally-batch.do rv32imc "+test+"\n!",
        grepstr="All tests ran without failures")
  configs.append(tc)

tests32i = ["arch32i"] 
for test in tests32i:
  tc = TestCase(
        name=test,
        variant="rv32i",
        cmd="vsim > {} -c <<!\ndo wally-batch.do rv32i "+test+"\n!",
        grepstr="All tests ran without failures")
  configs.append(tc)


tests32e = ["arch32e"] 
for test in tests32e:
  tc = TestCase(
        name=test,
        variant="rv32e",
        cmd="vsim > {} -c <<!\ndo wally-batch.do rv32e "+test+"\n!",
        grepstr="All tests ran without failures")
  configs.append(tc)

<<<<<<< HEAD
tests64gc = ["arch64f", "arch64d", "arch64f_fma", "arch64d_fma", "arch64f_divsqrt", "arch64d_divsqrt", "arch64i", "arch64zba", "arch64zbb", "arch64zbc", "arch64zbs",  "arch64zfh", "arch64zfh_divsqrt", "arch64zfaf", "arch64zfad",
=======
tests64gc = ["arch64f", "arch64d", "arch64f_fma", "arch64d_fma", "arch64f_divsqrt", "arch64d_divsqrt", "arch64i", "arch64zba", "arch64zbb", "arch64zbc", "arch64zbs",  "arch64zfh", "arch64zfh_divsqrt", "arch64zfh_fma", "arch64zfaf", "arch64zfad",
>>>>>>> f146b0f0
             "arch64priv", "arch64c",  "arch64m", "arch64a", "arch64zifencei", "arch64zicond", "wally64a", "wally64periph", "wally64priv"] # add arch64zfh_fma when available; arch64zicobz, arch64zcb when working
#tests64gc = ["arch64f", "arch64d", "arch64f_fma", "arch64d_fma", "arch64i", "arch64zba", "arch64zbb", "arch64zbc", "arch64zbs", 
#             "arch64priv", "arch64c",  "arch64m", "arch64a", "arch64zifencei", "wally64a", "wally64periph", "wally64priv", "arch64zicboz", "arch64zcb"] 
if (coverage):  # delete all but 64gc tests when running coverage
    configs = []
    tests64gc = ["coverage64gc", "arch64i", "arch64priv", "arch64c",  "arch64m",
                 "arch64zifencei", "arch64zicond", "arch64a", "wally64a", "wally64periph", "wally64priv", 
                 "arch64zba",  "arch64zbb",  "arch64zbc", "arch64zbs"] # add when working: "arch64zcb", "arch64zicboz"
    if (fp):
       tests64gc.append("arch64f")
       tests64gc.append("arch64d")
       tests64gc.append("arch64zfh")
       tests64gc.append("arch64f_fma")
       tests64gc.append("arch64d_fma") 
       tests64gc.append("arch64zfh_fma")
       tests64gc.append("arch64f_divsqrt")
       tests64gc.append("arch64d_divsqrt")
       tests64gc.append("arch64zfh_divsqrt")
       tests64gc.append("arch64zfaf")
       tests64gc.append("arch64zfad")
    coverStr = '-coverage'
else:
   coverStr = ''
for test in tests64gc:
  tc = TestCase(
        name=test,
        variant="rv64gc",
        cmd="vsim > {} -c <<!\ndo wally-batch.do rv64gc "+test+" " + coverStr + "\n!",
        grepstr="All tests ran without failures")
  configs.append(tc)

# run derivative configurations if requested  
if (nightly):
    derivconfigtests = [
        ["tlb2_rv32gc", ["wally32priv"]],
        ["tlb16_rv32gc", ["wally32priv"]],
        ["tlb2_rv64gc", ["wally64priv"]],
        ["tlb16_rv64gc", ["wally64priv"]],
        ["way_1_4096_512_rv32gc", ["arch32i"]],
        ["way_2_4096_512_rv32gc", ["arch32i"]],
        ["way_8_4096_512_rv32gc", ["arch32i"]],
        ["way_4_2048_512_rv32gc", ["arch32i"]],
        ["way_4_4096_256_rv32gc", ["arch32i"]],
        ["way_1_4096_512_rv64gc", ["arch64i"]],
        ["way_2_4096_512_rv64gc", ["arch64i"]],
        ["way_8_4096_512_rv64gc", ["arch64i"]],
        ["way_4_2048_512_rv64gc", ["arch64i"]],
        ["way_4_4096_256_rv64gc", ["arch64i"]],
        ["way_4_4096_1024_rv64gc", ["arch64i"]],

        ["ram_0_0_rv64gc", ["ahb64"]],
        ["ram_1_0_rv64gc", ["ahb64"]],
        ["ram_1_1_rv64gc", ["ahb64"]],
        ["ram_2_0_rv64gc", ["ahb64"]],
        ["ram_2_1_rv64gc", ["ahb64"]],
        
        ["noicache_rv32gc", ["ahb32"]],
# cacheless designs will not work until DTIM supports FLEN > XLEN
#        ["nodcache_rv32gc", ["ahb32"]],
#        ["nocache_rv32gc", ["ahb32"]],
        ["noicache_rv64gc", ["ahb64"]],
        ["nodcache_rv64gc", ["ahb64"]],
        ["nocache_rv64gc", ["ahb64"]],

        ### add misaligned tests

        ["div_2_1_rv32gc", ["arch32f_divsqrt", "arch32d_divsqrt", "arch32m"]],
        ["div_2_1i_rv32gc", ["arch32f_divsqrt", "arch32d_divsqrt", "arch32m"]],
        ["div_2_2_rv32gc", ["arch32f_divsqrt", "arch32d_divsqrt", "arch32m"]],
        ["div_2_2i_rv32gc", ["arch32f_divsqrt", "arch32d_divsqrt", "arch32m"]],
        ["div_2_4_rv32gc", ["arch32f_divsqrt", "arch32d_divsqrt", "arch32m"]],
        ["div_2_4i_rv32gc", ["arch32f_divsqrt", "arch32d_divsqrt", "arch32m"]],
        ["div_4_1_rv32gc", ["arch32f_divsqrt", "arch32d_divsqrt", "arch32m"]],
        ["div_4_1i_rv32gc", ["arch32f_divsqrt", "arch32d_divsqrt", "arch32m"]],
        ["div_4_2_rv32gc", ["arch32f_divsqrt", "arch32d_divsqrt", "arch32m"]],
        ["div_4_2i_rv32gc", ["arch32f_divsqrt", "arch32d_divsqrt", "arch32m"]],
        ["div_4_4_rv32gc", ["arch32f_divsqrt", "arch32d_divsqrt", "arch32m"]],
        ["div_4_4i_rv32gc", ["arch32f_divsqrt", "arch32d_divsqrt", "arch32m"]],
        ["div_2_1_rv64gc", ["arch64f_divsqrt", "arch64d_divsqrt", "arch64m"]],
        ["div_2_1i_rv64gc", ["arch64f_divsqrt", "arch64d_divsqrt", "arch64m"]],
        ["div_2_2_rv64gc", ["arch64f_divsqrt", "arch64d_divsqrt", "arch64m"]],
        ["div_2_2i_rv64gc", ["arch64f_divsqrt", "arch64d_divsqrt", "arch64m"]],
        ["div_2_4_rv64gc", ["arch64f_divsqrt", "arch64d_divsqrt", "arch64m"]],
        ["div_2_4i_rv64gc", ["arch64f_divsqrt", "arch64d_divsqrt", "arch64m"]],
        ["div_4_1_rv64gc", ["arch64f_divsqrt", "arch64d_divsqrt", "arch64m"]],
        ["div_4_1i_rv64gc", ["arch64f_divsqrt", "arch64d_divsqrt", "arch64m"]],
        ["div_4_2_rv64gc", ["arch64f_divsqrt", "arch64d_divsqrt", "arch64m"]],
        ["div_4_2i_rv64gc", ["arch64f_divsqrt", "arch64d_divsqrt", "arch64m"]],
        ["div_4_4_rv64gc", ["arch64f_divsqrt", "arch64d_divsqrt", "arch64m"]],
        ["div_4_4i_rv64gc", ["arch64f_divsqrt", "arch64d_divsqrt", "arch64m"]],

        ### branch predictor simulation

        ["bpred_TWOBIT_6_16_10_0_rv32gc", ["embench"], "configOptions", "-GPrintHPMCounters=1"],
        ["bpred_TWOBIT_8_16_10_0_rv32gc", ["embench"], "configOptions", "-GPrintHPMCounters=1"],
        ["bpred_TWOBIT_10_16_10_0_rv32gc", ["embench"], "configOptions", "-GPrintHPMCounters=1"],        
        ["bpred_TWOBIT_12_16_10_0_rv32gc", ["embench"], "configOptions", "-GPrintHPMCounters=1"],
        ["bpred_TWOBIT_14_16_10_0_rv32gc", ["embench"], "configOptions", "-GPrintHPMCounters=1"],        
        ["bpred_TWOBIT_16_16_10_0_rv32gc", ["embench"], "configOptions", "-GPrintHPMCounters=1"],
        ["bpred_TWOBIT_6_16_10_1_rv32gc", ["embench"], "configOptions", "-GPrintHPMCounters=1"],
        ["bpred_TWOBIT_8_16_10_1_rv32gc", ["embench"], "configOptions", "-GPrintHPMCounters=1"],
        ["bpred_TWOBIT_10_16_10_1_rv32gc", ["embench"], "configOptions", "-GPrintHPMCounters=1"],        
        ["bpred_TWOBIT_12_16_10_1_rv32gc", ["embench"], "configOptions", "-GPrintHPMCounters=1"],
        ["bpred_TWOBIT_14_16_10_1_rv32gc", ["embench"], "configOptions", "-GPrintHPMCounters=1"],        
        ["bpred_TWOBIT_16_16_10_1_rv32gc", ["embench"], "configOptions", "-GPrintHPMCounters=1"],

        ["bpred_GSHARE_6_16_10_0_rv32gc", ["embench"], "configOptions", "-GPrintHPMCounters=1"],
        ["bpred_GSHARE_6_16_10_1_rv32gc", ["embench"], "configOptions", "-GPrintHPMCounters=1"],
        ["bpred_GSHARE_8_16_10_0_rv32gc", ["embench"], "configOptions", "-GPrintHPMCounters=1"],
        ["bpred_GSHARE_8_16_10_1_rv32gc", ["embench"], "configOptions", "-GPrintHPMCounters=1"],
        ["bpred_GSHARE_10_16_10_0_rv32gc", ["embench"], "configOptions", "-GPrintHPMCounters=1"],
        ["bpred_GSHARE_10_16_10_1_rv32gc", ["embench"], "configOptions", "-GPrintHPMCounters=1"],
        ["bpred_GSHARE_12_16_10_0_rv32gc", ["embench"], "configOptions", "-GPrintHPMCounters=1"],
        ["bpred_GSHARE_12_16_10_1_rv32gc", ["embench"], "configOptions", "-GPrintHPMCounters=1"],
        ["bpred_GSHARE_14_16_10_0_rv32gc", ["embench"], "configOptions", "-GPrintHPMCounters=1"],
        ["bpred_GSHARE_14_16_10_1_rv32gc", ["embench"], "configOptions", "-GPrintHPMCounters=1"],
        ["bpred_GSHARE_16_16_10_0_rv32gc", ["embench"], "configOptions", "-GPrintHPMCounters=1"],
        ["bpred_GSHARE_16_16_10_1_rv32gc", ["embench"], "configOptions", "-GPrintHPMCounters=1"],

        # btb
        ["bpred_GSHARE_10_16_6_0_rv32gc", ["embench"], "configOptions", "-GPrintHPMCounters=1"],
        ["bpred_GSHARE_10_16_6_1_rv32gc", ["embench"], "configOptions", "-GPrintHPMCounters=1"],
        ["bpred_GSHARE_10_16_8_0_rv32gc", ["embench"], "configOptions", "-GPrintHPMCounters=1"],
        ["bpred_GSHARE_10_16_8_1_rv32gc", ["embench"], "configOptions", "-GPrintHPMCounters=1"],
        ["bpred_GSHARE_10_16_12_0_rv32gc", ["embench"], "configOptions", "-GPrintHPMCounters=1"],
        ["bpred_GSHARE_10_16_12_1_rv32gc", ["embench"], "configOptions", "-GPrintHPMCounters=1"],

        # ras
        ["bpred_GSHARE_10_2_10_0_rv32gc", ["embench"], "configOptions", "-GPrintHPMCounters=1"],
        ["bpred_GSHARE_10_2_10_1_rv32gc", ["embench"], "configOptions", "-GPrintHPMCounters=1"],
        ["bpred_GSHARE_10_3_10_0_rv32gc", ["embench"], "configOptions", "-GPrintHPMCounters=1"],
        ["bpred_GSHARE_10_3_10_1_rv32gc", ["embench"], "configOptions", "-GPrintHPMCounters=1"],
        ["bpred_GSHARE_10_4_10_0_rv32gc", ["embench"], "configOptions", "-GPrintHPMCounters=1"],
        ["bpred_GSHARE_10_4_10_1_rv32gc", ["embench"], "configOptions", "-GPrintHPMCounters=1"],
        ["bpred_GSHARE_10_6_10_0_rv32gc", ["embench"], "configOptions", "-GPrintHPMCounters=1"],
        ["bpred_GSHARE_10_6_10_1_rv32gc", ["embench"], "configOptions", "-GPrintHPMCounters=1"],
        ["bpred_GSHARE_10_10_10_0_rv32gc", ["embench"], "configOptions", "-GPrintHPMCounters=1"],
        ["bpred_GSHARE_10_10_10_1_rv32gc", ["embench"], "configOptions", "-GPrintHPMCounters=1"],


#  enable floating-point tests when lint is fixed
#        ["f_rv32gc", ["arch32f", "arch32f_divsqrt", "arch32f_fma"]],
#        ["fh_rv32gc", ["arch32f", "arch32f_divsqrt", "arch32f_fma", "arch32zfh", "arch32zfh_divsqrt"]],
#        ["fdh_rv32gc", ["arch32f", "arch32f_divsqrt", "arch32f_fma", "arch32d", "arch32d_divsqrt", "arch32d_fma", "arch32zfh", "arch32zfh_divsqrt"]],
#        ["fdq_rv32gc", ["arch32f", "arch32f_divsqrt", "arch32f_fma", "arch32d", "arch32d_divsqrt", "arch32d_fma", "arch32zfh", "arch32zfh_divsqrt"]],
#        ["fdqh_rv32gc", ["arch32f", "arch32f_divsqrt", "arch32f_fma", "arch32d", "arch32d_divsqrt", "arch32d_fma", "arch32zfh", "arch32zfh_divsqrt"]],
#        ["f_rv64gc", ["arch64f", "arch64f_divsqrt", "arch64f_fma"]],
#        ["fh_rv64gc", ["arch64f", "arch64f_divsqrt", "arch64f_fma", "arch64zfh", "arch64zfh_divsqrt"]], # hanging 1/31/24 dh; try again when lint is fixed
#        ["fdh_rv64gc", ["arch64f", "arch64f_divsqrt", "arch64f_fma", "arch64d", "arch64d_divsqrt", "arch64d_fma", "arch64zfh", "arch64zfh_divsqrt"]],
#        ["fdq_rv64gc", ["arch64f", "arch64f_divsqrt", "arch64f_fma", "arch64d", "arch64d_divsqrt", "arch64d_fma", "arch64zfh", "arch64zfh_divsqrt"]],
#        ["fdqh_rv64gc", ["arch64f", "arch64f_divsqrt", "arch64f_fma", "arch64d", "arch64d_divsqrt", "arch64d_fma", "arch64zfh", "arch64zfh_divsqrt"]],
        

    ]
    for test in derivconfigtests:
        config = test[0];
        tests = test[1];
        if(len(test) >= 4 and test[2] == "configOptions"):
            configOptions = test[3]
            cmdPrefix = "vsim > {} -c <<!\ndo wally-batch.do "+config+" configOptions"
        else:
            configOptions = ""
            cmdPrefix = "vsim > {} -c <<!\ndo wally-batch.do "+config
        for t in tests:
            tc = TestCase(
                    name=t,
                    variant=config,
                    cmd=cmdPrefix+" "+t+" "+configOptions+"\n!",
                    grepstr="All tests ran without failures")
            configs.append(tc)


tests32e = ["arch32e"] 
for test in tests32e:
  tc = TestCase(
        name=test,
        variant="rv32e",
        cmd="vsim > {} -c <<!\ndo wally-batch.do rv32e "+test+"\n!",
        grepstr="All tests ran without failures")
  configs.append(tc)

    

import os
from multiprocessing import Pool, TimeoutError

def search_log_for_text(text, logfile):
    """Search through the given log file for text, returning True if it is found or False if it is not"""
    grepcmd = "grep -e '%s' '%s' > /dev/null" % (text, logfile)
    return os.system(grepcmd) == 0

def run_test_case(config):
    """Run the given test case, and return 0 if the test suceeds and 1 if it fails"""
    logname = "logs/"+config.variant+"_"+config.name+".log"
    cmd = config.cmd.format(logname)
#    print(cmd)
    os.chdir(regressionDir)
    os.system(cmd)
    if search_log_for_text(config.grepstr, logname):
        print(f"{bcolors.OKGREEN}%s_%s: Success{bcolors.ENDC}" % (config.variant, config.name))
        return 0
    else:
        print(f"{bcolors.FAIL}%s_%s: Failures detected in output{bcolors.ENDC}" % (config.variant, config.name))
        print("  Check %s" % logname)
        return 1

def main():
    """Run the tests and count the failures"""
    global configs, coverage
    try:
        os.chdir(regressionDir)
        os.mkdir("logs")
    except:
        pass
    try:
        shutil.rmtree("wkdir")
    except:
        pass
    finally:
        os.mkdir("wkdir")
 
    if '-makeTests' in sys.argv:
        os.chdir(regressionDir)
        os.system('./make-tests.sh | tee ./logs/make-tests.log')

    if '-all' in sys.argv:
        TIMEOUT_DUR = 30*7200 # seconds
        configs.append(getBuildrootTC(boot=True))
    elif '-buildroot' in sys.argv:
        TIMEOUT_DUR = 30*7200 # seconds
        configs=[getBuildrootTC(boot=True)]
    elif '-coverage' in sys.argv:
        TIMEOUT_DUR = 20*60 # seconds    
    #   Presently don't run buildroot because it has a different config and can't be merged with the rv64gc coverage.
    #   Also it is slow to run.   
    #    configs.append(getBuildrootTC(boot=False))
        os.system('rm -f cov/*.ucdb')
    elif '-nightly' in sys.argv:
        TIMEOUT_DUR = 60*1440 # 1 day
        configs.append(getBuildrootTC(boot=False))
    else:
        TIMEOUT_DUR = 10*60 # seconds
        configs.append(getBuildrootTC(boot=False))

    # Scale the number of concurrent processes to the number of test cases, but
    # max out at a limited number of concurrent processes to not overwhelm the system
    with Pool(processes=min(len(configs),multiprocessing.cpu_count())) as pool:
       num_fail = 0
       results = {}
       for config in configs:
           results[config] = pool.apply_async(run_test_case,(config,))
       for (config,result) in results.items():
           try:
             num_fail+=result.get(timeout=TIMEOUT_DUR)
           except TimeoutError:
             num_fail+=1
             print(f"{bcolors.FAIL}%s_%s: Timeout - runtime exceeded %d seconds{bcolors.ENDC}" % (config.variant, config.name, TIMEOUT_DUR))

    # Coverage report
    if coverage:
       os.system('make coverage')
    # Count the number of failures
    if num_fail:
        print(f"{bcolors.FAIL}Regression failed with %s failed configurations{bcolors.ENDC}" % num_fail)
    else:
        print(f"{bcolors.OKGREEN}SUCCESS! All tests ran without failures{bcolors.ENDC}")
    return num_fail

if __name__ == '__main__':
    exit(main())<|MERGE_RESOLUTION|>--- conflicted
+++ resolved
@@ -127,11 +127,7 @@
         grepstr="All tests ran without failures")
   configs.append(tc)
 
-<<<<<<< HEAD
-tests64gc = ["arch64f", "arch64d", "arch64f_fma", "arch64d_fma", "arch64f_divsqrt", "arch64d_divsqrt", "arch64i", "arch64zba", "arch64zbb", "arch64zbc", "arch64zbs",  "arch64zfh", "arch64zfh_divsqrt", "arch64zfaf", "arch64zfad",
-=======
 tests64gc = ["arch64f", "arch64d", "arch64f_fma", "arch64d_fma", "arch64f_divsqrt", "arch64d_divsqrt", "arch64i", "arch64zba", "arch64zbb", "arch64zbc", "arch64zbs",  "arch64zfh", "arch64zfh_divsqrt", "arch64zfh_fma", "arch64zfaf", "arch64zfad",
->>>>>>> f146b0f0
              "arch64priv", "arch64c",  "arch64m", "arch64a", "arch64zifencei", "arch64zicond", "wally64a", "wally64periph", "wally64priv"] # add arch64zfh_fma when available; arch64zicobz, arch64zcb when working
 #tests64gc = ["arch64f", "arch64d", "arch64f_fma", "arch64d_fma", "arch64i", "arch64zba", "arch64zbb", "arch64zbc", "arch64zbs", 
 #             "arch64priv", "arch64c",  "arch64m", "arch64a", "arch64zifencei", "wally64a", "wally64periph", "wally64priv", "arch64zicboz", "arch64zcb"] 
