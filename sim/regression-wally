#!/usr/bin/python3
##################################
#
# regression-wally
# David_Harris@Hmc.edu 25 January 2021
# Modified by Jarred Allen <jaallen@g.hmc.edu>
#
# Run a regression with multiple configurations in parallel and exit with
# non-zero status code if an error happened, as well as printing human-readable
# output.
#
##################################
import sys,os,shutil
import multiprocessing



class bcolors:
    HEADER = '\033[95m'
    OKBLUE = '\033[94m'
    OKCYAN = '\033[96m'
    OKGREEN = '\033[92m'
    WARNING = '\033[93m'
    FAIL = '\033[91m'
    ENDC = '\033[0m'
    BOLD = '\033[1m'
    UNDERLINE = '\033[4m'

from collections import namedtuple
regressionDir = os.path.dirname(os.path.abspath(__file__))
os.chdir(regressionDir)

coverage = '-coverage' in sys.argv
fp = '-fp' in sys.argv
nightly = '-nightly' in sys.argv
softfloat = '-softfloat' in sys.argv

TestCase = namedtuple("TestCase", ['name', 'variant', 'cmd', 'grepstr'])
# name:     the name of this test configuration (used in printing human-readable
#           output and picking logfile names)
# cmd:      the command to run to test (should include the logfile as '{}', and
#           the command needs to write to that file)
# grepstr:  the string to grep through the log file for. The test succeeds iff
#           grep finds that string in the logfile (is used by grep, so it may
#           be any pattern grep accepts, see `man 1 grep` for more info).

# edit this list to add more test cases
if (nightly):
    nightMode = "-nightly";
    configs = []
else:
    nightMode = "";
    configs = [
        TestCase(
            name="lints",
            variant="all",
            cmd="./lint-wally " + nightMode + " | tee {}",
            grepstr="lints run with no errors or warnings"
        )
    ]

def getBuildrootTC(boot):
    INSTR_LIMIT = 1000000 # multiple of 100000; 4M is interesting because it gets into the kernel and enabling VM
    MAX_EXPECTED = 246000000 # *** TODO: replace this with a search for the login prompt.
    if boot:
        name="buildrootboot"
        BRcmd="vsim > {} -c <<!\ndo wally.do buildroot buildroot-no-trace $RISCV 0 1 0\n!"
        BRgrepstr="WallyHostname login:"
    else:
        name="buildroot"
        if (coverage):
            print( "buildroot coverage")
            BRcmd="vsim > {} -c <<!\ndo wally-batch.do buildroot buildroot $RISCV "+str(INSTR_LIMIT)+" 1 0 -coverage\n!"
        else:
            print( "buildroot no coverage")
            BRcmd="vsim > {} -c <<!\ndo wally-batch.do buildroot buildroot configOptions -GINSTR_LIMIT=" +str(INSTR_LIMIT) + " \n!"
        BRgrepstr=str(INSTR_LIMIT)+" instructions"
    return  TestCase(name,variant="rv64gc",cmd=BRcmd,grepstr=BRgrepstr)

tests64gcimperas = ["imperas64i", "imperas64f", "imperas64d", "imperas64m", "imperas64c"] # unused

tests64i = ["arch64i"] 
for test in tests64i:
  tc = TestCase(
        name=test,
        variant="rv64i",
        cmd="vsim > {} -c <<!\ndo wally-batch.do rv64i "+test+"\n!",
        grepstr="All tests ran without failures")
  configs.append(tc)

tests32gcimperas = ["imperas32i", "imperas32f", "imperas32m", "imperas32c"] # unused
tests32gc = ["arch32f", "arch32d", "arch32f_fma", "arch32d_fma", "arch32f_divsqrt", "arch32d_divsqrt", "arch32i", "arch32priv", "arch32c",  "arch32m", "arch32a", "arch32zifencei", "arch32zicond", "arch32zba", "arch32zbb", "arch32zbc", "arch32zbs", "arch32zfh", "arch32zfh_fma", "arch32zfh_divsqrt", "arch32zfaf", "wally32a", "wally32priv", "wally32periph", "arch32zbkb", "arch32zbkc", "arch32zbkx", "arch32zknd", "arch32zkne", "arch32zknh"]  # "arch32zbc", "arch32zfad",
#tests32gc = ["arch32f", "arch32d", "arch32f_fma", "arch32d_fma", "arch32i", "arch32priv", "arch32c",  "arch32m", "arch32a", "arch32zifencei", "arch32zba", "arch32zbb", "arch32zbc", "arch32zbs", "arch32zicboz", "arch32zcb", "wally32a",  "wally32priv", "wally32periph"]  
for test in tests32gc:
  tc = TestCase(
        name=test,
        variant="rv32gc",
        cmd="vsim > {} -c <<!\ndo wally-batch.do rv32gc "+test+"\n!",
        grepstr="All tests ran without failures")
  configs.append(tc)

tests32imcimperas = ["imperas32i", "imperas32c"] # unused
tests32imc = ["arch32i", "arch32c", "arch32m", "wally32periph"] 
for test in tests32imc:
  tc = TestCase(
        name=test,
        variant="rv32imc",
        cmd="vsim > {} -c <<!\ndo wally-batch.do rv32imc "+test+"\n!",
        grepstr="All tests ran without failures")
  configs.append(tc)

tests32i = ["arch32i"] 
for test in tests32i:
  tc = TestCase(
        name=test,
        variant="rv32i",
        cmd="vsim > {} -c <<!\ndo wally-batch.do rv32i "+test+"\n!",
        grepstr="All tests ran without failures")
  configs.append(tc)


tests32e = ["arch32e"] 
for test in tests32e:
  tc = TestCase(
        name=test,
        variant="rv32e",
        cmd="vsim > {} -c <<!\ndo wally-batch.do rv32e "+test+"\n!",
        grepstr="All tests ran without failures")
  configs.append(tc)

tests64gc = ["arch64f", "arch64d", "arch64f_fma", "arch64d_fma", "arch64f_divsqrt", "arch64d_divsqrt", "arch64i", "arch64zba", "arch64zbb", "arch64zbc", "arch64zbs",  "arch64zfh", "arch64zfh_divsqrt", "arch64zfh_fma", "arch64zfaf", "arch64zfad", "arch64zbkb", "arch64zbkc", "arch64zbkx", "arch64zknd", "arch64zkne", "arch64zknh",
             "arch64priv", "arch64c",  "arch64m", "arch64a", "arch64zifencei", "arch64zicond", "wally64a", "wally64periph", "wally64priv"] # add arch64zfh_fma when available; arch64zicobz, arch64zcb when working
#tests64gc = ["arch64f", "arch64d", "arch64f_fma", "arch64d_fma", "arch64i", "arch64zba", "arch64zbb", "arch64zbc", "arch64zbs", 
#             "arch64priv", "arch64c",  "arch64m", "arch64a", "arch64zifencei", "wally64a", "wally64periph", "wally64priv", "arch64zicboz", "arch64zcb"] 
if (coverage):  # delete all but 64gc tests when running coverage
    configs = []
    tests64gc = ["coverage64gc", "arch64i", "arch64priv", "arch64c",  "arch64m",
                 "arch64zifencei", "arch64zicond", "arch64a", "wally64a", "wally64periph", "wally64priv", 
                 "arch64zba",  "arch64zbb",  "arch64zbc", "arch64zbs"] # add when working: "arch64zcb", "arch64zicboz"
    if (fp):
       tests64gc.append("arch64f")
       tests64gc.append("arch64d")
       tests64gc.append("arch64zfh")
       tests64gc.append("arch64f_fma")
       tests64gc.append("arch64d_fma") 
       tests64gc.append("arch64zfh_fma")
       tests64gc.append("arch64f_divsqrt")
       tests64gc.append("arch64d_divsqrt")
       tests64gc.append("arch64zfh_divsqrt")
       tests64gc.append("arch64zfaf")
       tests64gc.append("arch64zfad")
    coverStr = '-coverage'
else:
   coverStr = ''
for test in tests64gc:
  tc = TestCase(
        name=test,
        variant="rv64gc",
        cmd="vsim > {} -c <<!\ndo wally-batch.do rv64gc "+test+" " + coverStr + "\n!",
        grepstr="All tests ran without failures")
  configs.append(tc)

# run derivative configurations if requested  
if (nightly):
    derivconfigtests = [
        ["tlb2_rv32gc", ["wally32priv"]],
        ["tlb16_rv32gc", ["wally32priv"]],
        ["tlb2_rv64gc", ["wally64priv"]],
        ["tlb16_rv64gc", ["wally64priv"]],
        ["way_1_4096_512_rv32gc", ["arch32i"]],
        ["way_2_4096_512_rv32gc", ["arch32i"]],
        ["way_8_4096_512_rv32gc", ["arch32i"]],
        ["way_4_2048_512_rv32gc", ["arch32i"]],
        ["way_4_4096_256_rv32gc", ["arch32i"]],
        ["way_1_4096_512_rv64gc", ["arch64i"]],
        ["way_2_4096_512_rv64gc", ["arch64i"]],
        ["way_8_4096_512_rv64gc", ["arch64i"]],
        ["way_4_2048_512_rv64gc", ["arch64i"]],
        ["way_4_4096_256_rv64gc", ["arch64i"]],
        ["way_4_4096_1024_rv64gc", ["arch64i"]],

        ["ram_0_0_rv64gc", ["ahb64"]],
        ["ram_1_0_rv64gc", ["ahb64"]],
        ["ram_1_1_rv64gc", ["ahb64"]],
        ["ram_2_0_rv64gc", ["ahb64"]],
        ["ram_2_1_rv64gc", ["ahb64"]],
        
        ["noicache_rv32gc", ["ahb32"]],
# cacheless designs will not work until DTIM supports FLEN > XLEN
#        ["nodcache_rv32gc", ["ahb32"]],
#        ["nocache_rv32gc", ["ahb32"]],
        ["noicache_rv64gc", ["ahb64"]],
        ["nodcache_rv64gc", ["ahb64"]],
        ["nocache_rv64gc", ["ahb64"]],

        ### add misaligned tests

        ["div_2_1_rv32gc", ["arch32f_divsqrt", "arch32d_divsqrt", "arch32m"]],
        ["div_2_1i_rv32gc", ["arch32f_divsqrt", "arch32d_divsqrt", "arch32m"]],
        ["div_2_2_rv32gc", ["arch32f_divsqrt", "arch32d_divsqrt", "arch32m"]],
        ["div_2_2i_rv32gc", ["arch32f_divsqrt", "arch32d_divsqrt", "arch32m"]],
        ["div_2_4_rv32gc", ["arch32f_divsqrt", "arch32d_divsqrt", "arch32m"]],
        ["div_2_4i_rv32gc", ["arch32f_divsqrt", "arch32d_divsqrt", "arch32m"]],
        ["div_4_1_rv32gc", ["arch32f_divsqrt", "arch32d_divsqrt", "arch32m"]],
        ["div_4_1i_rv32gc", ["arch32f_divsqrt", "arch32d_divsqrt", "arch32m"]],
        ["div_4_2_rv32gc", ["arch32f_divsqrt", "arch32d_divsqrt", "arch32m"]],
        ["div_4_2i_rv32gc", ["arch32f_divsqrt", "arch32d_divsqrt", "arch32m"]],
        ["div_4_4_rv32gc", ["arch32f_divsqrt", "arch32d_divsqrt", "arch32m"]],
        ["div_4_4i_rv32gc", ["arch32f_divsqrt", "arch32d_divsqrt", "arch32m"]],
        ["div_2_1_rv64gc", ["arch64f_divsqrt", "arch64d_divsqrt", "arch64m"]],
        ["div_2_1i_rv64gc", ["arch64f_divsqrt", "arch64d_divsqrt", "arch64m"]],
        ["div_2_2_rv64gc", ["arch64f_divsqrt", "arch64d_divsqrt", "arch64m"]],
        ["div_2_2i_rv64gc", ["arch64f_divsqrt", "arch64d_divsqrt", "arch64m"]],
        ["div_2_4_rv64gc", ["arch64f_divsqrt", "arch64d_divsqrt", "arch64m"]],
        ["div_2_4i_rv64gc", ["arch64f_divsqrt", "arch64d_divsqrt", "arch64m"]],
        ["div_4_1_rv64gc", ["arch64f_divsqrt", "arch64d_divsqrt", "arch64m"]],
        ["div_4_1i_rv64gc", ["arch64f_divsqrt", "arch64d_divsqrt", "arch64m"]],
        ["div_4_2_rv64gc", ["arch64f_divsqrt", "arch64d_divsqrt", "arch64m"]],
        ["div_4_2i_rv64gc", ["arch64f_divsqrt", "arch64d_divsqrt", "arch64m"]],
        ["div_4_4_rv64gc", ["arch64f_divsqrt", "arch64d_divsqrt", "arch64m"]],
        ["div_4_4i_rv64gc", ["arch64f_divsqrt", "arch64d_divsqrt", "arch64m"]],

        ### branch predictor simulation

        # ["bpred_TWOBIT_6_16_10_0_rv32gc", ["embench"], "configOptions", "-GPrintHPMCounters=1"],
        # ["bpred_TWOBIT_8_16_10_0_rv32gc", ["embench"], "configOptions", "-GPrintHPMCounters=1"],
        # ["bpred_TWOBIT_10_16_10_0_rv32gc", ["embench"], "configOptions", "-GPrintHPMCounters=1"],        
        # ["bpred_TWOBIT_12_16_10_0_rv32gc", ["embench"], "configOptions", "-GPrintHPMCounters=1"],
        # ["bpred_TWOBIT_14_16_10_0_rv32gc", ["embench"], "configOptions", "-GPrintHPMCounters=1"],        
        # ["bpred_TWOBIT_16_16_10_0_rv32gc", ["embench"], "configOptions", "-GPrintHPMCounters=1"],
        # ["bpred_TWOBIT_6_16_10_1_rv32gc", ["embench"], "configOptions", "-GPrintHPMCounters=1"],
        # ["bpred_TWOBIT_8_16_10_1_rv32gc", ["embench"], "configOptions", "-GPrintHPMCounters=1"],
        # ["bpred_TWOBIT_10_16_10_1_rv32gc", ["embench"], "configOptions", "-GPrintHPMCounters=1"],        
        # ["bpred_TWOBIT_12_16_10_1_rv32gc", ["embench"], "configOptions", "-GPrintHPMCounters=1"],
        # ["bpred_TWOBIT_14_16_10_1_rv32gc", ["embench"], "configOptions", "-GPrintHPMCounters=1"],        
        # ["bpred_TWOBIT_16_16_10_1_rv32gc", ["embench"], "configOptions", "-GPrintHPMCounters=1"],

        # ["bpred_GSHARE_6_16_10_0_rv32gc", ["embench"], "configOptions", "-GPrintHPMCounters=1"],
        # ["bpred_GSHARE_6_16_10_1_rv32gc", ["embench"], "configOptions", "-GPrintHPMCounters=1"],
        # ["bpred_GSHARE_8_16_10_0_rv32gc", ["embench"], "configOptions", "-GPrintHPMCounters=1"],
        # ["bpred_GSHARE_8_16_10_1_rv32gc", ["embench"], "configOptions", "-GPrintHPMCounters=1"],
        # ["bpred_GSHARE_10_16_10_0_rv32gc", ["embench"], "configOptions", "-GPrintHPMCounters=1"],
        # ["bpred_GSHARE_10_16_10_1_rv32gc", ["embench"], "configOptions", "-GPrintHPMCounters=1"],
        # ["bpred_GSHARE_12_16_10_0_rv32gc", ["embench"], "configOptions", "-GPrintHPMCounters=1"],
        # ["bpred_GSHARE_12_16_10_1_rv32gc", ["embench"], "configOptions", "-GPrintHPMCounters=1"],
        # ["bpred_GSHARE_14_16_10_0_rv32gc", ["embench"], "configOptions", "-GPrintHPMCounters=1"],
        # ["bpred_GSHARE_14_16_10_1_rv32gc", ["embench"], "configOptions", "-GPrintHPMCounters=1"],
        # ["bpred_GSHARE_16_16_10_0_rv32gc", ["embench"], "configOptions", "-GPrintHPMCounters=1"],
        # ["bpred_GSHARE_16_16_10_1_rv32gc", ["embench"], "configOptions", "-GPrintHPMCounters=1"],

        # # btb
        # ["bpred_GSHARE_10_16_6_0_rv32gc", ["embench"], "configOptions", "-GPrintHPMCounters=1"],
        # ["bpred_GSHARE_10_16_6_1_rv32gc", ["embench"], "configOptions", "-GPrintHPMCounters=1"],
        # ["bpred_GSHARE_10_16_8_0_rv32gc", ["embench"], "configOptions", "-GPrintHPMCounters=1"],
        # ["bpred_GSHARE_10_16_8_1_rv32gc", ["embench"], "configOptions", "-GPrintHPMCounters=1"],
        # ["bpred_GSHARE_10_16_12_0_rv32gc", ["embench"], "configOptions", "-GPrintHPMCounters=1"],
        # ["bpred_GSHARE_10_16_12_1_rv32gc", ["embench"], "configOptions", "-GPrintHPMCounters=1"],

        # # ras
        # ["bpred_GSHARE_10_2_10_0_rv32gc", ["embench"], "configOptions", "-GPrintHPMCounters=1"],
        # ["bpred_GSHARE_10_2_10_1_rv32gc", ["embench"], "configOptions", "-GPrintHPMCounters=1"],
        # ["bpred_GSHARE_10_3_10_0_rv32gc", ["embench"], "configOptions", "-GPrintHPMCounters=1"],
        # ["bpred_GSHARE_10_3_10_1_rv32gc", ["embench"], "configOptions", "-GPrintHPMCounters=1"],
        # ["bpred_GSHARE_10_4_10_0_rv32gc", ["embench"], "configOptions", "-GPrintHPMCounters=1"],
        # ["bpred_GSHARE_10_4_10_1_rv32gc", ["embench"], "configOptions", "-GPrintHPMCounters=1"],
        # ["bpred_GSHARE_10_6_10_0_rv32gc", ["embench"], "configOptions", "-GPrintHPMCounters=1"],
        # ["bpred_GSHARE_10_6_10_1_rv32gc", ["embench"], "configOptions", "-GPrintHPMCounters=1"],
        # ["bpred_GSHARE_10_10_10_0_rv32gc", ["embench"], "configOptions", "-GPrintHPMCounters=1"],
        # ["bpred_GSHARE_10_10_10_1_rv32gc", ["embench"], "configOptions", "-GPrintHPMCounters=1"],

#  enable floating-point tests when lint is fixed
        ["f_rv32gc", ["arch32f", "arch32f_divsqrt", "arch32f_fma"]],
        ["fh_rv32gc", ["arch32f", "arch32f_divsqrt", "arch32f_fma", "arch32zfh", "arch32zfh_divsqrt"]],
        ["fdh_rv32gc", ["arch32f", "arch32f_divsqrt", "arch32f_fma", "arch32d", "arch32d_divsqrt", "arch32d_fma", "arch32zfh", "arch32zfh_divsqrt"]],
        ["fdq_rv32gc", ["arch32f", "arch32f_divsqrt", "arch32f_fma", "arch32d", "arch32d_divsqrt", "arch32d_fma", "arch32i"]],
        ["fdqh_rv32gc", ["arch32f", "arch32f_divsqrt", "arch32f_fma", "arch32d", "arch32d_divsqrt", "arch32d_fma", "arch32zfh", "arch32zfh_divsqrt", "arch32i"]],
        ["f_rv64gc", ["arch64f", "arch64f_divsqrt", "arch64f_fma"]],
        ["fh_rv64gc", ["arch64f", "arch64f_divsqrt", "arch64f_fma", "arch64zfh", "arch64zfh_divsqrt"]], # hanging 1/31/24 dh; try again when lint is fixed
        ["fdh_rv64gc", ["arch64f", "arch64f_divsqrt", "arch64f_fma", "arch64d", "arch64d_divsqrt", "arch64d_fma", "arch64zfh", "arch64zfh_divsqrt"]],
<<<<<<< HEAD
        ["fdq_rv64gc", ["arch64f", "arch64f_divsqrt", "arch64f_fma", "arch64d", "arch64d_divsqrt", "arch64d_fma", "arch64i"]],
        ["fdqh_rv64gc", ["arch64f", "arch64f_divsqrt", "arch64f_fma", "arch64d", "arch64d_divsqrt", "arch64d_fma", "arch64zfh", "arch64zfh_divsqrt", "arch64i"]],
=======
        ["fdq_rv64gc", ["arch64f", "arch64f_divsqrt", "arch64f_fma", "arch64d", "arch64d_divsqrt", "arch64d_fma"]],
        ["fdqh_rv64gc", ["arch64f", "arch64f_divsqrt", "arch64f_fma", "arch64d", "arch64d_divsqrt", "arch64d_fma", "arch64zfh", "arch64zfh_divsqrt", "wally64q"]],
>>>>>>> 93d9af6d
        

    ]
    for test in derivconfigtests:
        config = test[0];
        tests = test[1];
        if(len(test) >= 4 and test[2] == "configOptions"):
            configOptions = test[3]
            cmdPrefix = "vsim > {} -c <<!\ndo wally-batch.do "+config
        else:
            configOptions = ""
            cmdPrefix = "vsim > {} -c <<!\ndo wally-batch.do "+config
        for t in tests:
            tc = TestCase(
                    name=t,
                    variant=config,
                    cmd=cmdPrefix+" "+t+" configOptions "+configOptions+"\n!",
                    grepstr="All tests ran without failures")
            configs.append(tc)


tests32e = ["arch32e"] 
for test in tests32e:
  tc = TestCase(
        name=test,
        variant="rv32e",
        cmd="vsim > {} -c <<!\ndo wally-batch.do rv32e "+test+"\n!",
        grepstr="All tests ran without failures")
  configs.append(tc)


# softfloat tests
if (softfloat):
    configs = []
    softfloatconfigs = ['fdh_ieee_rv32gc', 'fdqh_ieee_rv32gc', 'fdq_ieee_rv32gc', \
    'fh_ieee_v32gc', 'f_ieee_rv64gc', 'fdqh_ieee_rv64gc', \
    'fdq_ieee_rv64gc', 'div_2_1_rv32gc', 'div_2_2_rv32gc', \
    'div_2_4_rv32gc', 'div_4_1_rv32gc', 'div_4_2_rv32gc', \
    'div_4_4_rv32gc', 'fd_ieee_rv32gc', 'fh_ieee_rv32gc', \
    'div_2_1_rv64gc', 'div_2_2_rv64gc', 'div_2_4_rv64gc', \
    'div_4_1_rv64gc', 'div_4_2_rv64gc', 'div_4_4_rv64gc', \
    'fd_ieee_rv64gc', 'fh_ieee_rv64gc', 'f_ieee_rv32gc']
    softfloatconfigs = ['fdh_ieee_div_2_1_rv32gc', 'fdh_ieee_div_2_1_rv64gc', \
    'fdh_ieee_div_2_2_rv32gc', 'fdh_ieee_div_2_2_rv64gc', 'fdh_ieee_div_2_4_rv32gc', \
    'fdh_ieee_div_2_4_rv64gc', 'fdh_ieee_div_4_1_rv32gc', 'fdh_ieee_div_4_1_rv64gc', \
    'fdh_ieee_div_4_2_rv32gc', 'fdh_ieee_div_4_2_rv64gc', 'fdh_ieee_div_4_4_rv64gc', \
    'fdh_ieee_rv32gc', 'fd_ieee_div_2_1_rv32gc', 'fd_ieee_div_2_1_rv64gc', \
    'fd_ieee_div_2_2_rv32gc', 'fd_ieee_div_2_2_rv64gc', 'fd_ieee_div_2_4_rv32gc', \
    'fd_ieee_div_2_4_rv64gc', 'fd_ieee_div_4_1_rv32gc', 'fd_ieee_div_4_1_rv64gc', \
    'fd_ieee_div_4_2_rv32gc', 'fd_ieee_div_4_2_rv64gc', 'fd_ieee_div_4_4_rv64gc', \
    'fd_ieee_rv32gc', 'fd_ieee_rv64gc', 'fdqh_ieee_div_2_1_rv32gc', \
    'fdqh_ieee_div_2_1_rv64gc', 'fdqh_ieee_div_2_2_rv32gc', 'fdqh_ieee_div_2_2_rv64gc', \
    'fdqh_ieee_div_2_4_rv32gc', 'fdqh_ieee_div_2_4_rv64gc', 'fdqh_ieee_div_4_1_rv32gc', \
    'fdqh_ieee_div_4_1_rv64gc', 'fdqh_ieee_div_4_2_rv32gc', 'fdqh_ieee_div_4_2_rv64gc',\
    'fdqh_ieee_div_4_4_rv64gc', 'fdqh_ieee_rv32gc', 'fdqh_ieee_rv64gc', \
    'fdq_ieee_div_2_1_rv32gc', 'fdq_ieee_div_2_1_rv64gc', 'fdq_ieee_div_2_2_rv32gc',\
    'fdq_ieee_div_2_2_rv64gc', 'fdq_ieee_div_2_4_rv32gc', 'fdq_ieee_div_2_4_rv64gc', \
    'fdq_ieee_div_4_1_rv32gc', 'fdq_ieee_div_4_1_rv64gc', 'fdq_ieee_div_4_2_rv32gc', \
    'fdq_ieee_div_4_2_rv64gc', 'fdq_ieee_div_4_4_rv64gc', 'fdq_ieee_rv32gc', \
    'fdq_ieee_rv64gc', 'fh_ieee_div_2_1_rv32gc', 'fh_ieee_div_2_1_rv64gc', \
    'fh_ieee_div_2_2_rv32gc', 'fh_ieee_div_2_2_rv64gc', 'fh_ieee_div_2_4_rv32gc',\
    'fh_ieee_div_2_4_rv64gc', 'fh_ieee_div_4_1_rv32gc', 'fh_ieee_div_4_1_rv64gc',\
    'fh_ieee_div_4_2_rv32gc', 'fh_ieee_div_4_2_rv64gc', 'fh_ieee_div_4_4_rv64gc', \
    'fh_ieee_rv32gc', 'fh_ieee_rv64gc', 'fh_ieee_v32gc', 'f_ieee_div_2_1_rv32gc', \
    'f_ieee_div_2_1_rv64gc', 'f_ieee_div_2_2_rv32gc', 'f_ieee_div_2_2_rv64gc', \
    'f_ieee_div_2_4_rv32gc', 'f_ieee_div_2_4_rv64gc', 'f_ieee_div_4_1_rv32gc', \
    'f_ieee_div_4_1_rv64gc', 'f_ieee_div_4_2_rv32gc', 'f_ieee_div_4_2_rv64gc', \
    'f_ieee_div_4_4_rv64gc', 'f_ieee_rv32gc', 'f_ieee_rv64gc']
    for config in softfloatconfigs:
        # div test case
        divtest = TestCase(
            name="div",
            variant=config,
            cmd="vsim > {} -c  <<!\ndo testfloat-batch.do " + config + " div \n!",
            grepstr="All Tests completed with          0 errors"
        )
        configs.insert(0,divtest)

        # sqrt test case
        sqrttest = TestCase(
            name="sqrt",
            variant=config,
            cmd="vsim > {} -c  <<!\ndo testfloat-batch.do " + config + " sqrt \n!",
            grepstr="All Tests completed with          0 errors"
        )
        #configs.append(sqrttest)
        configs.insert(0,sqrttest)


        # skip if divider variant config
        if ("ieee" in config):
            # cvtint test case
            cvtinttest = TestCase(
                name="cvtint",
                variant=config,
                cmd="vsim > {} -c  <<!\ndo testfloat-batch.do " + config + " cvtint \n!",
                grepstr="All Tests completed with          0 errors"
                )
            configs.append(cvtinttest)

            # cvtfp test case
            # WILL fail on F_only (refer to spec)
            cvtfptest = TestCase(
                name="cvtfp",
                variant=config,
                cmd="vsim > {} -c  <<!\ndo testfloat-batch.do " + config + " cvtfp \n!",
                grepstr="All Tests completed with          0 errors"
            )
            configs.append(cvtfptest)    
      

    

import os
from multiprocessing import Pool, TimeoutError

def search_log_for_text(text, logfile):
    """Search through the given log file for text, returning True if it is found or False if it is not"""
    grepcmd = "grep -e '%s' '%s' > /dev/null" % (text, logfile)
    return os.system(grepcmd) == 0

def run_test_case(config):
    """Run the given test case, and return 0 if the test suceeds and 1 if it fails"""
    logname = "logs/"+config.variant+"_"+config.name+".log"
    cmd = config.cmd.format(logname)
#    print(cmd)
    os.chdir(regressionDir)
    os.system(cmd)
    if search_log_for_text(config.grepstr, logname):
        print(f"{bcolors.OKGREEN}%s_%s: Success{bcolors.ENDC}" % (config.variant, config.name))
        return 0
    else:
        print(f"{bcolors.FAIL}%s_%s: Failures detected in output{bcolors.ENDC}" % (config.variant, config.name))
        print("  Check %s" % logname)
        return 1

def main():
    """Run the tests and count the failures"""
    global configs, coverage
    try:
        os.chdir(regressionDir)
        os.mkdir("logs")
    except:
        pass
    try:
        shutil.rmtree("wkdir")
    except:
        pass
    finally:
        os.mkdir("wkdir")
 
    if '-makeTests' in sys.argv:
        os.chdir(regressionDir)
        os.system('./make-tests.sh | tee ./logs/make-tests.log')

    if '-all' in sys.argv:
        TIMEOUT_DUR = 30*7200 # seconds
        configs.append(getBuildrootTC(boot=True))
    elif '-buildroot' in sys.argv:
        TIMEOUT_DUR = 30*7200 # seconds
        configs=[getBuildrootTC(boot=True)]
    elif '-coverage' in sys.argv:
        TIMEOUT_DUR = 20*60 # seconds    
    #   Presently don't run buildroot because it has a different config and can't be merged with the rv64gc coverage.
    #   Also it is slow to run.   
    #    configs.append(getBuildrootTC(boot=False))
        os.system('rm -f cov/*.ucdb')
    elif '-nightly' in sys.argv:
        TIMEOUT_DUR = 60*1440 # 1 day
        configs.append(getBuildrootTC(boot=False))
    elif '-softfloat' in sys.argv:
        TIMEOUT_DUR = 60*60 # seconds
    else:
        TIMEOUT_DUR = 10*60 # seconds
        configs.append(getBuildrootTC(boot=False))

    # Scale the number of concurrent processes to the number of test cases, but
    # max out at a limited number of concurrent processes to not overwhelm the system
    with Pool(processes=min(len(configs),multiprocessing.cpu_count())) as pool:
       num_fail = 0
       results = {}
       for config in configs:
           results[config] = pool.apply_async(run_test_case,(config,))
       for (config,result) in results.items():
           try:
             num_fail+=result.get(timeout=TIMEOUT_DUR)
           except TimeoutError:
             num_fail+=1
             print(f"{bcolors.FAIL}%s_%s: Timeout - runtime exceeded %d seconds{bcolors.ENDC}" % (config.variant, config.name, TIMEOUT_DUR))

    # Coverage report
    if coverage:
       os.system('make coverage')
    # Count the number of failures
    if num_fail:
        print(f"{bcolors.FAIL}Regression failed with %s failed configurations{bcolors.ENDC}" % num_fail)
    else:
        print(f"{bcolors.OKGREEN}SUCCESS! All tests ran without failures{bcolors.ENDC}")
    return num_fail

if __name__ == '__main__':
    exit(main())<|MERGE_RESOLUTION|>--- conflicted
+++ resolved
@@ -277,13 +277,8 @@
         ["f_rv64gc", ["arch64f", "arch64f_divsqrt", "arch64f_fma"]],
         ["fh_rv64gc", ["arch64f", "arch64f_divsqrt", "arch64f_fma", "arch64zfh", "arch64zfh_divsqrt"]], # hanging 1/31/24 dh; try again when lint is fixed
         ["fdh_rv64gc", ["arch64f", "arch64f_divsqrt", "arch64f_fma", "arch64d", "arch64d_divsqrt", "arch64d_fma", "arch64zfh", "arch64zfh_divsqrt"]],
-<<<<<<< HEAD
         ["fdq_rv64gc", ["arch64f", "arch64f_divsqrt", "arch64f_fma", "arch64d", "arch64d_divsqrt", "arch64d_fma", "arch64i"]],
-        ["fdqh_rv64gc", ["arch64f", "arch64f_divsqrt", "arch64f_fma", "arch64d", "arch64d_divsqrt", "arch64d_fma", "arch64zfh", "arch64zfh_divsqrt", "arch64i"]],
-=======
-        ["fdq_rv64gc", ["arch64f", "arch64f_divsqrt", "arch64f_fma", "arch64d", "arch64d_divsqrt", "arch64d_fma"]],
-        ["fdqh_rv64gc", ["arch64f", "arch64f_divsqrt", "arch64f_fma", "arch64d", "arch64d_divsqrt", "arch64d_fma", "arch64zfh", "arch64zfh_divsqrt", "wally64q"]],
->>>>>>> 93d9af6d
+        ["fdqh_rv64gc", ["arch64f", "arch64f_divsqrt", "arch64f_fma", "arch64d", "arch64d_divsqrt", "arch64d_fma", "arch64zfh", "arch64zfh_divsqrt", "arch64i", "wally64q"]],
         
 
     ]
