///////////////////////////////////////////
// localrepairbp
//
// Written: Ross Thompson
// Email: ross1728@gmail.com
// Created: 15 April 2023
//
// Purpose: Local history branch predictor with speculation and repair using CBH.
// 
// A component of the CORE-V-WALLY configurable RISC-V project.
// https://github.com/openhwgroup/cvw
// 
// Copyright (C) 2021-23 Harvey Mudd College & Oklahoma State University
//
// SPDX-License-Identifier: Apache-2.0 WITH SHL-2.1
//
// Licensed under the Solderpad Hardware License v 2.1 (the “License”); you may not use this file 
// except in compliance with the License, or, at your option, the Apache License version 2.0. You 
// may obtain a copy of the License at
//
// https://solderpad.org/licenses/SHL-2.1/
//
// Unless required by applicable law or agreed to in writing, any work distributed under the 
// License is distributed on an “AS IS” BASIS, WITHOUT WARRANTIES OR CONDITIONS OF ANY KIND, 
// either express or implied. See the License for the specific language governing permissions 
// and limitations under the License.
////////////////////////////////////////////////////////////////////////////////////////////////

module localrepairbp import cvw::*; #(parameter cvw_t P,
                                      parameter XLEN,
                       parameter m = 6, // 2^m = number of local history branches 
                       parameter k = 10) ( // number of past branches stored
  input logic             clk,
  input logic             reset,
  input logic             StallF, StallD, StallE, StallM, StallW,
  input logic             FlushD, FlushE, FlushM, FlushW,
  output logic [1:0]      BPDirPredD, 
  output logic            BPDirPredWrongE,
  // update
  input logic [XLEN-1:0] PCNextF, PCE, PCM,
  input logic             BranchD, BranchE, BranchM, PCSrcE
);

  //logic [1:0]             BPDirPredD, BPDirPredE;
  logic [1:0]             BPDirPredE;
  logic [1:0]             BPDirPredM;
  logic [1:0]             NewBPDirPredE, NewBPDirPredM, NewBPDirPredW;

  logic [k-1:0]           LHRF, LHRD, LHRE, LHRM, LHRW, LHRNextF;
  logic [k-1:0]           LHRNextW;
  logic                   PCSrcM;
  logic [2**m-1:0][k-1:0] LHRArray;
  logic [m-1:0]           IndexLHRNextF, IndexLHRM;
  logic [XLEN-1:0]       PCW;

  logic [k-1:0]           LHRCommittedF, LHRSpeculativeF;
  logic [m-1:0]           IndexLHRD;
  logic [k-1:0]           LHRNextE;
  logic                   SpeculativeFlushedF;
  
  
  ram2p1r1wbe #(.USE_SRAM(P.USE_SRAM), .DEPTH(2**k), .WIDTH(2)) PHT(.clk(clk),
    .ce1(~StallD), .ce2(~StallW & ~FlushW),
    .ra1(LHRF),
    .rd1(BPDirPredD),
    .wa2(LHRW),
    .wd2(NewBPDirPredW),
    .we2(BranchM),
    .bwe2(1'b1));

  //flopenrc #(2) PredictionRegD(clk, reset,  FlushD, ~StallD, BPDirPredF, BPDirPredD);
  flopenrc #(2) PredictionRegE(clk, reset,  FlushE, ~StallE, BPDirPredD, BPDirPredE);
  flopenrc #(2) PredictionRegM(clk, reset,  FlushM, ~StallM, BPDirPredE, BPDirPredM);

  satCounter2 BPDirUpdateE(.BrDir(PCSrcE), .OldState(BPDirPredM), .NewState(NewBPDirPredM));
  //flopenrc #(2) NewPredictionRegM(clk, reset,  FlushM, ~StallM, NewBPDirPredE, NewBPDirPredM);
  flopenrc #(2) NewPredictionRegW(clk, reset,  FlushW, ~StallW, NewBPDirPredM, NewBPDirPredW);

  assign BPDirPredWrongE = PCSrcE != BPDirPredM[1] & BranchE;

  // This is the main difference between global and local history basic implementations. In global, 
  // the ghr wraps back into itself directly without
  // being pipelined.  I.E. GHR is not read in F and then pipelined to M where it is updated.  Instead
  // GHR is both read and update in M.  GHR is still pipelined so that the PHT is updated with the correct
  // GHR.  Local history in contrast must pipeline the specific history register read during F and then update
  // that same one in M.  This implementation does not forward if a branch matches in the D, E, or M stages.
  assign LHRNextW = BranchM ? {PCSrcM, LHRW[k-1:1]} : LHRW;

  // this is local history
  assign IndexLHRM = {PCW[m+1] ^ PCW[1], PCW[m:2]};
  assign IndexLHRNextF = {PCNextF[m+1] ^ PCNextF[1], PCNextF[m:2]};

  ram2p1r1wbe #(.USE_SRAM(P.USE_SRAM), .DEPTH(2**m), .WIDTH(k)) BHT(.clk(clk),
    .ce1(~StallF), .ce2(~StallW & ~FlushW),
    .ra1(IndexLHRNextF),
    .rd1(LHRCommittedF),
    .wa2(IndexLHRM),
    .wd2(LHRNextW),
    .we2(BranchM),
    .bwe2('1));

  assign IndexLHRD = {PCE[m+1] ^ PCE[1], PCE[m:2]};
  assign LHRNextE = BranchD ? {BPDirPredD[1], LHRE[k-1:1]} : LHRE;
  // *** replace with a small CAM
  ram2p1r1wbe #(.USE_SRAM(P.USE_SRAM), .DEPTH(2**m), .WIDTH(k)) SHB(.clk(clk),
    .ce1(~StallF), .ce2(~StallE & ~FlushE),
    .ra1(IndexLHRNextF),
    .rd1(LHRSpeculativeF),
    .wa2(IndexLHRD),
    .wd2(LHRNextE),
    .we2(BranchD),
    .bwe2('1));
  // **** replace with small CAM
  logic [2**m-1:0]        FlushedBits;
  always_ff @(posedge clk) begin // Valid bit array,
    SpeculativeFlushedF <= FlushedBits[IndexLHRNextF];
    if (reset | FlushD) FlushedBits        <= '1;
    if(BranchD & ~StallE & ~FlushE) begin
<<<<<<< HEAD
      FlushedBits[IndexLHRD] <= #1 0;
=======
      FlushedBits[IndexLHRD] <= '0;
>>>>>>> 8c67a769
    end
  end

  //assign SpeculativeFlushedF = '1;
  mux2 #(k) LHRMux(LHRSpeculativeF, LHRCommittedF, SpeculativeFlushedF, LHRF);

  flopenrc #(1) PCSrcMReg(clk, reset, FlushM, ~StallM, PCSrcE, PCSrcM);
    
  //flopenrc #(k) LHRFReg(clk, reset, FlushD, ~StallF, LHRNextF, LHRF);
  //assign LHRF = LHRNextF;
  flopenrc #(k) LHRDReg(clk, reset, FlushD, ~StallD, LHRF, LHRD);
  flopenrc #(k) LHREReg(clk, reset, FlushE, ~StallE, LHRD, LHRE);
  flopenrc #(k) LHRMReg(clk, reset, FlushM, ~StallM, LHRE, LHRM);
  flopenrc #(k) LHRWReg(clk, reset, FlushW, ~StallW, LHRM, LHRW);

  flopenr #(XLEN) PCWReg(clk, reset, ~StallW, PCM, PCW);

endmodule<|MERGE_RESOLUTION|>--- conflicted
+++ resolved
@@ -116,11 +116,7 @@
     SpeculativeFlushedF <= FlushedBits[IndexLHRNextF];
     if (reset | FlushD) FlushedBits        <= '1;
     if(BranchD & ~StallE & ~FlushE) begin
-<<<<<<< HEAD
-      FlushedBits[IndexLHRD] <= #1 0;
-=======
-      FlushedBits[IndexLHRD] <= '0;
->>>>>>> 8c67a769
+      FlushedBits[IndexLHRD] <= 0;
     end
   end
 
