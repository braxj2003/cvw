///////////////////////////////////////////
// wally-pipelinedsoc.sv
//
// Written: David_Harris@hmc.edu 6 November 2020
// Modified: 
//
// Purpose: System on chip including pipelined processor and uncore memories/peripherals
//
// Documentation: RISC-V System on Chip Design (Figure 6.20)
//
// A component of the CORE-V-WALLY configurable RISC-V project.
// 
// Copyright (C) 2021-23 Harvey Mudd College & Oklahoma State University
//
// SPDX-License-Identifier: Apache-2.0 WITH SHL-2.1
//
// Licensed under the Solderpad Hardware License v 2.1 (the “License”); you may not use this file 
// except in compliance with the License, or, at your option, the Apache License version 2.0. You 
// may obtain a copy of the License at
//
// https://solderpad.org/licenses/SHL-2.1/
//
// Unless required by applicable law or agreed to in writing, any work distributed under the 
// License is distributed on an “AS IS” BASIS, WITHOUT WARRANTIES OR CONDITIONS OF ANY KIND, 
// either express or implied. See the License for the specific language governing permissions 
// and limitations under the License.
////////////////////////////////////////////////////////////////////////////////////////////////

<<<<<<< HEAD
module wallypipelinedsoc import cvw::*; #(parameter cvw_t P) (
=======
//`include "config.vh"
//import cvw::*;  // global CORE-V-Wally parameters

module wallypipelinedsoc import cvw::*; #(parameter cvw_t P)  (
>>>>>>> af046d47
  input  logic                clk, 
  input  logic                reset_ext,        // external asynchronous reset pin
  output logic                reset,            // reset synchronized to clk to prevent races on release
  // AHB Interface
  input  logic [P.AHBW-1:0]     HRDATAEXT,
  input  logic                HREADYEXT, HRESPEXT,
  output logic                HSELEXT,
  // outputs to external memory, shared with uncore memory
  output logic                HCLK, HRESETn,
  output logic [P.PA_BITS-1:0]  HADDR,
  output logic [P.AHBW-1:0]     HWDATA,
  output logic [P.XLEN/8-1:0]   HWSTRB,
  output logic                HWRITE,
  output logic [2:0]          HSIZE,
  output logic [2:0]          HBURST,
  output logic [3:0]          HPROT,
  output logic [1:0]          HTRANS,
  output logic                HMASTLOCK,
  output logic                HREADY,
  // I/O Interface
  input  logic                TIMECLK,          // optional for CLINT MTIME counter
  input  logic [31:0]         GPIOIN,           // inputs from GPIO
  output logic [31:0]         GPIOOUT,          // output values for GPIO
  output logic [31:0]         GPIOEN,           // output enables for GPIO
  input  logic                UARTSin,          // UART serial data input
  output logic                UARTSout,         // UART serial data output
  input  logic                SDCCmdIn,         // SDC Command input
  output logic                SDCCmdOut,        // SDC Command output
  output logic                SDCCmdOE,         // SDC Command output enable
  input  logic [3:0]          SDCDatIn,         // SDC data input
  output logic                SDCCLK            // SDC clock
);

  // Uncore signals
  logic [P.AHBW-1:0]            HRDATA;           // from AHB mux in uncore
  logic                       HRESP;            // response from AHB
  logic                       MTimerInt, MSwInt;// timer and software interrupts from CLINT
  logic [63:0]                MTIME_CLINT;      // from CLINT to CSRs
  logic                       MExtInt,SExtInt;  // from PLIC

<<<<<<< HEAD
=======

>>>>>>> af046d47
  // synchronize reset to SOC clock domain
  synchronizer resetsync(.clk, .d(reset_ext), .q(reset)); 
   
  // instantiate processor and internal memories
  wallypipelinedcore #(P) core(.clk, .reset,
    .MTimerInt, .MExtInt, .SExtInt, .MSwInt, .MTIME_CLINT,
    .HRDATA, .HREADY, .HRESP, .HCLK, .HRESETn, .HADDR, .HWDATA, .HWSTRB,
    .HWRITE, .HSIZE, .HBURST, .HPROT, .HTRANS, .HMASTLOCK
   );

  // instantiate uncore if a bus interface exists
  if (P.BUS_SUPPORTED) begin : uncore
    uncore #(P) uncore(.HCLK, .HRESETn, .TIMECLK,
      .HADDR, .HWDATA, .HWSTRB, .HWRITE, .HSIZE, .HBURST, .HPROT, .HTRANS, .HMASTLOCK, .HRDATAEXT,
      .HREADYEXT, .HRESPEXT, .HRDATA, .HREADY, .HRESP, .HSELEXT,
      .MTimerInt, .MSwInt, .MExtInt, .SExtInt, .GPIOIN, .GPIOOUT, .GPIOEN, .UARTSin, 
      .UARTSout, .MTIME_CLINT, 
      .SDCCmdOut, .SDCCmdOE, .SDCCmdIn, .SDCDatIn, .SDCCLK);
  end

endmodule<|MERGE_RESOLUTION|>--- conflicted
+++ resolved
@@ -26,14 +26,7 @@
 // and limitations under the License.
 ////////////////////////////////////////////////////////////////////////////////////////////////
 
-<<<<<<< HEAD
-module wallypipelinedsoc import cvw::*; #(parameter cvw_t P) (
-=======
-//`include "config.vh"
-//import cvw::*;  // global CORE-V-Wally parameters
-
 module wallypipelinedsoc import cvw::*; #(parameter cvw_t P)  (
->>>>>>> af046d47
   input  logic                clk, 
   input  logic                reset_ext,        // external asynchronous reset pin
   output logic                reset,            // reset synchronized to clk to prevent races on release
@@ -74,10 +67,6 @@
   logic [63:0]                MTIME_CLINT;      // from CLINT to CSRs
   logic                       MExtInt,SExtInt;  // from PLIC
 
-<<<<<<< HEAD
-=======
-
->>>>>>> af046d47
   // synchronize reset to SOC clock domain
   synchronizer resetsync(.clk, .d(reset_ext), .q(reset)); 
    
