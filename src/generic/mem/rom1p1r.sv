///////////////////////////////////////////
// rom1p1r
//
// Written: David_Harris@hmc.edu 8/24/22
//
// Purpose: Single-ported ROM
// 
// A component of the CORE-V-WALLY configurable RISC-V project.
// https://github.com/openhwgroup/cvw
// 
// Copyright (C) 2021-23 Harvey Mudd College & Oklahoma State University
//
// SPDX-License-Identifier: Apache-2.0 WITH SHL-2.1
//
// Licensed under the Solderpad Hardware License v 2.1 (the “License”); you may not use this file 
// except in compliance with the License, or, at your option, the Apache License version 2.0. You 
// may obtain a copy of the License at
//
// https://solderpad.org/licenses/SHL-2.1/
//
// Unless required by applicable law or agreed to in writing, any work distributed under the 
// License is distributed on an “AS IS” BASIS, WITHOUT WARRANTIES OR CONDITIONS OF ANY KIND, 
// either express or implied. See the License for the specific language governing permissions 
// and limitations under the License.
////////////////////////////////////////////////////////////////////////////////////////////////

// This model actually works correctly with vivado.

`ifdef VERILATOR
import "DPI-C" function string getenvval(input string env_name);
`else
import "DPI-C" function string getenv(input string env_name);
`endif
<<<<<<< HEAD
import "DPI-C" function int system(input string env_name);
=======
>>>>>>> e467e469

module rom1p1r #(parameter ADDR_WIDTH = 8, DATA_WIDTH = 32, PRELOAD_ENABLED = 0)
  (input  logic                  clk,
   input  logic                  ce,
   input  logic [ADDR_WIDTH-1:0] addr,
   output logic [DATA_WIDTH-1:0] dout
);

   // Core Memory
   bit [DATA_WIDTH-1:0]    ROM [(2**ADDR_WIDTH)-1:0];
   
   // dh 10/30/23 ROM macros are presently commented out
   // because they don't point to a generated ROM
/*   if ((`USE_SRAM == 1) & (ADDR_WDITH == 7) & (DATA_WIDTH == 64)) begin
      rom1p1r_128x64 rom1 (.CLK(clk), .CEB(~ce), .A(addr[6:0]), .Q(dout));

   end if ((`USE_SRAM == 1) & (ADDR_WDITH == 7) & (DATA_WIDTH == 32)) begin
 rom1p1r_128x32 rom1 (.CLK(clk), .CEB(~ce), .A(addr[6:0]), .Q(dout));

  end else begin */

  initial begin
    if (PRELOAD_ENABLED) begin
`ifdef VERILATOR
      $readmemh({getenvval("WALLY"), "/fpga/src/boot.mem"}, ROM, 0);
`else
      $readmemh("$WALLY/fpga/src/boot.mem", ROM, 0);
`endif
    end
  end
  
  always_ff @ (posedge clk) begin
    if(ce) dout <= ROM[addr];
  end
   
   
   // for FPGA, initialize with zero-stage bootloader
   /*if(PRELOAD_ENABLED) begin
      initial begin
        ROM[0]=64'h8001819300002197;
        ROM[1]=64'h4281420141014081;
        ROM[2]=64'h4481440143814301;
        ROM[3]=64'h4681460145814501;
        ROM[4]=64'h4881480147814701;
        ROM[5]=64'h4a814a0149814901;
        ROM[6]=64'h4c814c014b814b01;
        ROM[7]=64'h4e814e014d814d01;
        ROM[8]=64'h0110011b4f814f01;
        ROM[9]=64'h059b45011161016e;
        ROM[10]=64'h0004063705fe0010;
        ROM[11]=64'h1f6000ef8006061b;
        ROM[12]=64'h0ff003930000100f;
        ROM[13]=64'h4e952e3110060e37;
        ROM[14]=64'hc602829b0053f2b7;
        ROM[15]=64'h2023fe02dfe312fd;
        ROM[16]=64'h829b0053f2b7007e;
        ROM[17]=64'hfe02dfe312fdc602;
        ROM[18]=64'h4de31efd000e2023;
        ROM[19]=64'h059bf1402573fdd0;
        ROM[20]=64'h0000061705e20870;
        ROM[21]=64'h0010029b01260613;
        ROM[22]=64'h68110002806702fe;
        ROM[23]=64'h0085179bf0080813;
        ROM[24]=64'h038008130107f7b3;
        ROM[25]=64'h480508a86c632781;
        ROM[26]=64'h1533357902a87963;
        ROM[27]=64'h38030000181700a8;
        ROM[28]=64'h1c6301057833f268;
        ROM[29]=64'h081a403018370808;
        ROM[30]=64'h0105783342280813;
        ROM[31]=64'h1815751308081063;
        ROM[32]=64'h00367513c295e14d;
        ROM[33]=64'h654ded510207e793;
        ROM[34]=64'hc1701ff00613f130;
        ROM[35]=64'h0637c530fff6861b;
        ROM[36]=64'h664dcd10167d0200;
        ROM[37]=64'h17fd001007b7c25c;
        ROM[38]=64'h859b5a5cc20cd21c;
        ROM[39]=64'h02062a23dfed0007;
        ROM[40]=64'h4785fffd561c664d;
        ROM[41]=64'h4501461c06f59063;
        ROM[42]=64'h4a1cc35c465cc31c;
        ROM[43]=64'he29dc75c4a5cc71c;
        ROM[44]=64'h0c63086008138082;
        ROM[45]=64'h1ae30a9008130105;
        ROM[46]=64'hb7710017e793f905;
        ROM[47]=64'he793b75901d7e793;
        ROM[48]=64'h5f5c674db7410197;
        ROM[49]=64'h66cd02072e23dffd;
        ROM[50]=64'hfff78513ff7d5698;
        ROM[51]=64'h40a0053300a03533;
        ROM[52]=64'hbfb100a7e7938082;
        ROM[53]=64'he0a2715d8082557d;
        ROM[54]=64'he486f052f44ef84a;
        ROM[55]=64'hfa13e85aec56fc26;
        ROM[56]=64'h843289ae892a0086;
        ROM[57]=64'h00959993000a1463;
        ROM[58]=64'h864ac4396b054a85;
        ROM[59]=64'h0009859b4549870a;
        ROM[60]=64'h0004049b05540363;
        ROM[61]=64'h86a66485008b7363;
        ROM[62]=64'h870a87aaec7ff0ef;
        ROM[63]=64'h4531458146014681;
        ROM[64]=64'hf0ef0207c9639c05;
        ROM[65]=64'h17820094979beb1f;
        ROM[66]=64'h873e020541639381;
        ROM[67]=64'h993e99ba020a1963;
        ROM[68]=64'h870aa8094501f85d;
        ROM[69]=64'he8bff0ef45454685;
        ROM[70]=64'h60a64505fe0559e3;
        ROM[71]=64'h79a2794274e26406;
        ROM[72]=64'h61616b426ae27a02;
        ROM[73]=64'h9301020497138082;
        ROM[74]=64'hf40647057179b7f1;
        ROM[75]=64'hd79867cdec26f022;
        ROM[76]=64'hdff58b85571c674d;
        ROM[77]=64'h2423d35c03600793;
        ROM[78]=64'hfffd571c674d0207;
        ROM[79]=64'h0007a737b00026f3;
        ROM[80]=64'hb00027f311f70713;
        ROM[81]=64'h674dfef77de38f95;
        ROM[82]=64'h4f5ccf9d8b895b1c;
        ROM[83]=64'h26f3cf5c0027e793;
        ROM[84]=64'h071305f5e737b000;
        ROM[85]=64'h8f95b00027f30ff7;
        ROM[86]=64'h4f5c674dfef77de3;
        ROM[87]=64'hb00026f3cf5c9bf5;
        ROM[88]=64'h67f7071300989737;
        ROM[89]=64'h7de38f95b00027f3;
        ROM[90]=64'h458146014681fef7;
        ROM[91]=64'hddbff0ef4501870a;
        ROM[92]=64'h059346014681870a;
        ROM[93]=64'hdcbff0ef45211aa0;
        ROM[94]=64'h1aa007134782e939;
        ROM[95]=64'h816393d117d24411;
        ROM[96]=64'h85220ff0041302e7;
        ROM[97]=64'h614564e270a27402;
        ROM[98]=64'h46e3da5ff0efa0cd;
        ROM[99]=64'h0207c7634782fe05;
        ROM[100]=64'h458146014681870a;
        ROM[101]=64'hd8bff0ef03700513;
        ROM[102]=64'h46014681870a87aa;
        ROM[103]=64'h0a900513403005b7;
        ROM[104]=64'h4409bf7dfc07d9e3;
        ROM[105]=64'hc3998b8583f9bfe1;
        ROM[106]=64'h4681870a00846413;
        ROM[107]=64'hf0ef450945814601;
        ROM[108]=64'h870afa0540e3d59f;
        ROM[109]=64'h123405b746014681;
        ROM[110]=64'h46e3d45ff0ef450d;
        ROM[111]=64'h870a77c14482f805;
        ROM[112]=64'h85a6460146818cfd;
        ROM[113]=64'h4ae3d2dff0ef451d;
        ROM[114]=64'hd3d8470567cdf605;
        ROM[115]=64'h000f4737b00026f3;
        ROM[116]=64'hb00027f323f70713;
        ROM[117]=64'h67cdfef77de38f95;
        ROM[118]=64'h4681870a0007ae23;
        ROM[119]=64'h0370051385a64601;
        ROM[120]=64'hf2054fe3cf7ff0ef;
        ROM[121]=64'h458146014681870a;
        ROM[122]=64'hce3ff0ef08600513;
        ROM[123]=64'h4681870af20545e3;
        ROM[124]=64'h4541200005934601;
        ROM[125]=64'hf0055de3ccfff0ef;
        ROM[126]=64'h3023bf010113bf09;
        ROM[127]=64'h4605842a86aa4081;
        ROM[128]=64'h40113423850a4585;
        ROM[129]=64'h86a265a6da5ff0ef;
        ROM[130]=64'hd99ff0ef04084605;
        ROM[131]=64'h2201358322813603;
        ROM[132]=64'h86a2260508700513;
        ROM[133]=64'hd81ff0ef05629e0d;
        ROM[134]=64'h2a0135832a813603;
        ROM[135]=64'h9e0d86a226054505;
        ROM[136]=64'h3603d6bff0ef057e;
        ROM[137]=64'h0513320135833281;
        ROM[138]=64'h9e0d86a226054010;
        ROM[139]=64'h3083d53ff0ef0556;
        ROM[140]=64'h4501400134034081;
        ROM[141]=64'h0000808241010113;
        
      end // if (PRELOAD_ENABLED)  
   end*/

endmodule <|MERGE_RESOLUTION|>--- conflicted
+++ resolved
@@ -31,10 +31,6 @@
 `else
 import "DPI-C" function string getenv(input string env_name);
 `endif
-<<<<<<< HEAD
-import "DPI-C" function int system(input string env_name);
-=======
->>>>>>> e467e469
 
 module rom1p1r #(parameter ADDR_WIDTH = 8, DATA_WIDTH = 32, PRELOAD_ENABLED = 0)
   (input  logic                  clk,
