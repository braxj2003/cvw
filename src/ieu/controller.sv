--- conflicted
+++ resolved
@@ -192,11 +192,7 @@
       7'b0010011: if (IFunctD)    
                       ControlsD = `CTRLW'b1_000_01_00_000_0_1_0_0_0_0_0_0_0_00_0; // I-type ALU
       7'b0010111:     ControlsD = `CTRLW'b1_100_11_00_000_0_0_0_0_0_0_0_0_0_00_0; // auipc
-<<<<<<< HEAD
-      7'b0011011: if ((IFunctD & `XLEN == 64))
-=======
       7'b0011011: if (IFunctD & `XLEN == 64)
->>>>>>> f28a284e
                       ControlsD = `CTRLW'b1_000_01_00_000_0_1_0_0_1_0_0_0_0_00_0; // IW-type ALU for RV64i
       7'b0100011: if (SFunctD) 
                       ControlsD = `CTRLW'b0_001_01_01_000_0_0_0_0_0_0_0_0_0_00_0; // stores
