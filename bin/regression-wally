--- conflicted
+++ resolved
@@ -217,11 +217,7 @@
             gs = test[3]
         else:
             gs = "All tests ran without failures"
-<<<<<<< HEAD
-        cmdPrefix="wsim --sim " + sim + " " + config 
-=======
         cmdPrefix="wsim --sim " + sim + " " + coverStr + " " + config
->>>>>>> 9a29668d
         for t in suites:
             sim_log = sim_logdir + config + "_" + t + ".log"
             if (len(test) >= 5):
