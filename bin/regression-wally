--- conflicted
+++ resolved
@@ -30,16 +30,9 @@
         ["rv32gc", ["arch32f", "arch32d", "arch32f_fma", "arch32d_fma", "arch32f_divsqrt", "arch32d_divsqrt", 
                     "arch32i", "arch32priv", "arch32c",  "arch32m", "arch32a", "arch32zifencei", "arch32zicond", 
                     "arch32zba", "arch32zbb", "arch32zbc", "arch32zbs", "arch32zfh", "arch32zfh_fma", 
-<<<<<<< HEAD
                     "arch32zfh_divsqrt", "arch32zfaf", "wally32a", "wally32priv", "wally32periph", "arch32zcb",
                     "arch32zbkb", "arch32zbkc", "arch32zbkx", "arch32zknd", "arch32zkne", "arch32zknh"]], #  "arch32zfad"  # fcvtmod.w.d not working because of Sail flag bug. Jordan has PR in to fix Sail
-        ["rv64i", ["arch64i"]],
-        ["buildroot", ["buildroot"], [f"+INSTR_LIMIT={INSTR_LIMIT}"], str(INSTR_LIMIT)+" instructions"]
-=======
-                    "arch32zfh_divsqrt", "arch32zfaf", "wally32a", "wally32priv", "wally32periph", 
-                    "arch32zbkb", "arch32zbkc", "arch32zbkx", "arch32zknd", "arch32zkne", "arch32zknh"]], # "arch32zcb", "arch32zfad",
-        ["rv64i", ["arch64i"]]
->>>>>>> e467e469
+         ["rv64i", ["arch64i"]]
         ]
 
 
@@ -50,7 +43,7 @@
     ]
 
 tests_buildrootboot = [
-                    ["buildroot", ["buildroot"], [f"+INSTR_LIMIT=600000000"], 
+                    ["buildroot", ["buildroot"], [f"+INSTR_LIMIT=600000000"], # boot entire buildroot Linux to login prompt
                         "WallyHostname login: ", "buildroot_uart.out"]
     ]
 
