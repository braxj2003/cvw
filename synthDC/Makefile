--- conflicted
+++ resolved
@@ -130,11 +130,7 @@
 	@mkdir -p $(OUTPUTDIR)/mapped
 	@mkdir -p $(OUTPUTDIR)/unmapped
 
-<<<<<<< HEAD
-synth: mkdirecs configs rundc # clean
-=======
 synth: mkwrapper mkdirecs configs rundc # clean
->>>>>>> 1029a306
 
 rundc:
 ifeq ($(TECH), tsmc28psyn)
