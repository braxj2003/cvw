--- conflicted
+++ resolved
@@ -49,8 +49,6 @@
 set verilogout_show_unconnected_pins "true"
 set vhdlout_show_unconnected_pins "true"
 
-<<<<<<< HEAD
-=======
 #  Set up MW List
 set MY_LIB_NAME $my_toplevel
 # Create MW
@@ -69,7 +67,6 @@
     echo "In normal DC mode...processing\n"
 }
 
->>>>>>> e0d55937
 # Due to parameterized Verilog must use analyze/elaborate and not 
 # read_verilog/vhdl (change to pull in Verilog and/or VHDL)
 #
