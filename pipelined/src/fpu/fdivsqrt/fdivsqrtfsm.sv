///////////////////////////////////////////
// fdivsqrtfsm.sv
//
// Written: David_Harris@hmc.edu, me@KatherineParry.com, cturek@hmc.edu
// Modified:13 January 2022
//
// Purpose: Combined Divide and Square Root Floating Point and Integer Unit
// 
// A component of the Wally configurable RISC-V project.
// 
// Copyright (C) 2021 Harvey Mudd College & Oklahoma State University
//
// MIT LICENSE
// Permission is hereby granted, free of charge, to any person obtaining a copy of this 
// software and associated documentation files (the "Software"), to deal in the Software 
// without restriction, including without limitation the rights to use, copy, modify, merge, 
// publish, distribute, sublicense, and/or sell copies of the Software, and to permit persons 
// to whom the Software is furnished to do so, subject to the following conditions:
//
//   The above copyright notice and this permission notice shall be included in all copies or 
//   substantial portions of the Software.
//
//   THE SOFTWARE IS PROVIDED "AS IS", WITHOUT WARRANTY OF ANY KIND, EXPRESS OR IMPLIED, 
//   INCLUDING BUT NOT LIMITED TO THE WARRANTIES OF MERCHANTABILITY, FITNESS FOR A PARTICULAR 
//   PURPOSE AND NONINFRINGEMENT. IN NO EVENT SHALL THE AUTHORS OR COPYRIGHT HOLDERS 
//   BE LIABLE FOR ANY CLAIM, DAMAGES OR OTHER LIABILITY, WHETHER IN AN ACTION OF CONTRACT, 
//   TORT OR OTHERWISE, ARISING FROM, OUT OF OR IN CONNECTION WITH THE SOFTWARE OR THE USE 
//   OR OTHER DEALINGS IN THE SOFTWARE.
////////////////////////////////////////////////////////////////////////////////////////////////

`include "wally-config.vh"

module fdivsqrtfsm(
  input  logic clk, 
  input  logic reset, 
  input  logic [`FMTBITS-1:0] FmtE,
  input  logic XInfE, YInfE, 
  input  logic XZeroE, YZeroE, 
  input  logic AZeroE, BZeroE,
  input  logic XNaNE, YNaNE, 
  input  logic FDivStartE, IDivStartE,
  input  logic XsE,
  input  logic SqrtE,
  input  logic StallM,
  input  logic FlushE,
  input  logic WZeroE,
  input  logic MDUE,
  input  logic [`DIVBLEN:0] nE,
  output logic IFDivStartE,
  output logic FDivBusyE, FDivDoneE,
  output logic SpecialCaseM
);
  
  typedef enum logic [1:0] {IDLE, BUSY, DONE} statetype;
  statetype state;

  logic [`DURLEN-1:0] step;
  logic [`DURLEN-1:0] cycles;
  logic SpecialCaseE, FSpecialCaseE, ISpecialCaseE;

  // FDivStartE and IDivStartE come from fctrl, reflecitng the start of floating-point and possibly integer division
  assign IFDivStartE = (FDivStartE | (IDivStartE & `IDIV_ON_FPU)) & (state == IDLE) & ~StallM;
  assign FDivDoneE = (state == DONE);
  assign FDivBusyE = (state == BUSY) | IFDivStartE; 

  // terminate immediately on special cases
  assign FSpecialCaseE = XZeroE | (YZeroE&~SqrtE) | XInfE | YInfE | XNaNE | YNaNE | (XsE&SqrtE);
  if (`IDIV_ON_FPU) begin
    assign ISpecialCaseE = AZeroE | BZeroE; // *** why is AZeroE part of this.  Should other special cases be considered?
    assign SpecialCaseE  = MDUE ? ISpecialCaseE : FSpecialCaseE;
  end else assign SpecialCaseE = FSpecialCaseE;
  flopenr #(1) SpecialCaseReg(clk, reset, ~StallM, SpecialCaseE, SpecialCaseM); // save SpecialCase for checking in fdivsqrtpostproc

// DIVN = `NF+3
// NS = NF + 1
// N = NS or NS+2 for div/sqrt.  

/* verilator lint_off WIDTH */
  logic [`DURLEN+1:0] Nf, fbits; // number of fractional bits
  if (`FPSIZES == 1)
    assign Nf = `NF;
  else if (`FPSIZES == 2)
    always_comb
      case (FmtE)
        1'b0: Nf = `NF1;
        1'b1: Nf = `NF;
      endcase
  else if (`FPSIZES == 3)
    always_comb
      case (FmtE)
        `FMT: Nf = `NF;
        `FMT1: Nf = `NF1;
        `FMT2: Nf = `NF2; 
      endcase
  else if (`FPSIZES == 4)  
    always_comb
      case(FmtE)
        `S_FMT: Nf = `S_NF;
        `D_FMT: Nf = `D_NF;
        `H_FMT: Nf = `H_NF;
        `Q_FMT: Nf = `Q_NF;
      endcase 


  always_comb begin 
    if (SqrtE) fbits = Nf + 2 + 2; // Nf + two fractional bits for round/guard + 2 for right shift by up to 2
    else       fbits = Nf + 2 + `LOGR; // Nf + two fractional bits for round/guard + integer bits - try this when placing results in msbs
<<<<<<< HEAD
    if (`IDIV_ON_FPU) cycles =  MDUE ? (nE + 1) : (fbits + (`LOGR*`DIVCOPIES)-1)/(`LOGR*`DIVCOPIES);
    else              cycles = (fbits + (`LOGR*`DIVCOPIES)-1)/(`LOGR*`DIVCOPIES);
=======
    cycles =  MDUE ? ((nE + 1)/`DIVCOPIES) : (fbits + (`LOGR*`DIVCOPIES)-1)/(`LOGR*`DIVCOPIES);
>>>>>>> 42d2ca15
  end 

  /* verilator lint_on WIDTH */

  always_ff @(posedge clk) begin
      if (reset | FlushE) begin
          state <= #1 IDLE; 
      end else if (IFDivStartE) begin 
          step <= cycles; 
          if (SpecialCaseE) state <= #1 DONE;
          else             state <= #1 BUSY;
      end else if (state == BUSY) begin 
          if (step == 1 | WZeroE)  state <= #1 DONE; // finished steps or terminate early on zero residual
          step <= step - 1;
      end else if (state == DONE) begin
        if (StallM) state <= #1 DONE;
        else        state <= #1 IDLE;
      end 
  end

endmodule<|MERGE_RESOLUTION|>--- conflicted
+++ resolved
@@ -105,12 +105,8 @@
   always_comb begin 
     if (SqrtE) fbits = Nf + 2 + 2; // Nf + two fractional bits for round/guard + 2 for right shift by up to 2
     else       fbits = Nf + 2 + `LOGR; // Nf + two fractional bits for round/guard + integer bits - try this when placing results in msbs
-<<<<<<< HEAD
-    if (`IDIV_ON_FPU) cycles =  MDUE ? (nE + 1) : (fbits + (`LOGR*`DIVCOPIES)-1)/(`LOGR*`DIVCOPIES);
+    if (`IDIV_ON_FPU) cycles =  MDUE ? ((nE + 1)/`DIVCOPIES)) : (fbits + (`LOGR*`DIVCOPIES)-1)/(`LOGR*`DIVCOPIES);
     else              cycles = (fbits + (`LOGR*`DIVCOPIES)-1)/(`LOGR*`DIVCOPIES);
-=======
-    cycles =  MDUE ? ((nE + 1)/`DIVCOPIES) : (fbits + (`LOGR*`DIVCOPIES)-1)/(`LOGR*`DIVCOPIES);
->>>>>>> 42d2ca15
   end 
 
   /* verilator lint_on WIDTH */
